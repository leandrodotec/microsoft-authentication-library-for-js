--- conflicted
+++ resolved
@@ -1,8 +1,4 @@
-<<<<<<< HEAD
 /*! msal v0.1.5 2018-04-26 */
-=======
-/*! msal v0.1.5 2018-04-17 */
->>>>>>> 4e537ea7
 
 'use strict';
 (function webpackUniversalModuleDefinition(root, factory) {
