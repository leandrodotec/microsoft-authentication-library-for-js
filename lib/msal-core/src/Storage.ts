/**
 * Copyright (c) Microsoft Corporation
 *  All Rights Reserved
 *  MIT License
 *
 * Permission is hereby granted, free of charge, to any person obtaining a copy of this
 * software and associated documentation files (the 'Software'), to deal in the Software
 * without restriction, including without limitation the rights to use, copy, modify,
 * merge, publish, distribute, sublicense, and/or sell copies of the Software, and to
 * permit persons to whom the Software is furnished to do so, subject to the following
 * conditions:
 *
 * The above copyright notice and this permission notice shall be
 * included in all copies or substantial portions of the Software.
 *
 * THE SOFTWARE IS PROVIDED 'AS IS', WITHOUT WARRANTY OF ANY KIND,
 * EXPRESS OR IMPLIED, INCLUDING BUT NOT LIMITED TO THE WARRANTIES OF MERCHANTABILITY,
 * FITNESS FOR A PARTICULAR PURPOSE AND NONINFRINGEMENT. IN NO EVENT SHALL THE AUTHORS
 * OR COPYRIGHT HOLDERS BE LIABLE FOR ANY CLAIM, DAMAGES OR OTHER LIABILITY,
 * WHETHER IN AN ACTION OF CONTRACT, TORT OR OTHERWISE, ARISING FROM, OUT
 * OF OR IN CONNECTION WITH THE SOFTWARE OR THE USE OR OTHER DEALINGS IN THE SOFTWARE.
 */

import { Constants } from "./Constants";
import { AccessTokenCacheItem } from "./AccessTokenCacheItem";

/*
 * @hidden
 */
export class Storage {// Singleton

  private static _instance: Storage;
  private _localStorageSupported: boolean;
  private _sessionStorageSupported: boolean;
  private _cacheLocation: string;

  constructor(cacheLocation: string) {
    if (Storage._instance) {
      return Storage._instance;
    }

    this._cacheLocation = cacheLocation;
    this._localStorageSupported = typeof window[this._cacheLocation] !== "undefined" && window[this._cacheLocation] != null;
    this._sessionStorageSupported = typeof window[cacheLocation] !== "undefined" && window[cacheLocation] != null;
    Storage._instance = this;
    if (!this._localStorageSupported && !this._sessionStorageSupported) {
      throw new Error("localStorage and sessionStorage not supported");
    }

    return Storage._instance;
  }

    // add value to storage
    setItem(key: string, value: string, enableCookieStorage?: boolean): void {
        if (window[this._cacheLocation]) {
            window[this._cacheLocation].setItem(key, value);
        }
        if (enableCookieStorage) {
            this.setItemCookie(key, value);
        }
    }

    // get one item by key from storage
    getItem(key: string, enableCookieStorage?: boolean): string {
        if (enableCookieStorage && this.getItemCookie(key)) {
            return this.getItemCookie(key);
        }
        if (window[this._cacheLocation]) {
            return window[this._cacheLocation].getItem(key);
        }
        return null;
    }

    // remove value from storage
    removeItem(key: string): void {
        if (window[this._cacheLocation]) {
            return window[this._cacheLocation].removeItem(key);
        }
    }

    // clear storage (remove all items from it)
    clear(): void {
        if (window[this._cacheLocation]) {
            return window[this._cacheLocation].clear();
        }
    }

    getAllAccessTokens(clientId: string, userIdentifier: string): Array<AccessTokenCacheItem> {
        const results: Array<AccessTokenCacheItem> = [];
        let accessTokenCacheItem: AccessTokenCacheItem;
        const storage = window[this._cacheLocation];
        if (storage) {
            let key: string;
            for (key in storage) {
                if (storage.hasOwnProperty(key)) {
                    if (key.match(clientId) && key.match(userIdentifier)) {
                        let value = this.getItem(key);
                        if (value) {
                            accessTokenCacheItem = new AccessTokenCacheItem(JSON.parse(key), JSON.parse(value));
                            results.push(accessTokenCacheItem);
                        }
                    }
                }
            }
        }

        return results;
    }

<<<<<<< HEAD
    removeAcquireTokenEntries(authorityKey: string, acquireTokenUserKey: string, tokenStateResponse: string): void {
=======
    removeAcquireTokenEntries(clearCookies?: boolean): void {
>>>>>>> 35b95dc8
        const storage = window[this._cacheLocation];
        if (storage) {
            let key: string;
            for (key in storage) {
                if (storage.hasOwnProperty(key)) {
<<<<<<< HEAD
                    if ((authorityKey !== "" && key.indexOf(tokenStateResponse) > -1) || (acquireTokenUserKey !== "" && key.indexOf(tokenStateResponse) > -1)) {
                        this.removeItem(key);
=======
                    if (key.indexOf(Constants.authority) !== -1 || key.indexOf(Constants.acquireTokenUser) !== -1) {
                        const value: string = storage[key];
                        const state = value.split(Constants.resourceDelimeter).slice(-1)[0];
                        const renewStatus = storage[Constants.renewStatus + state];
                        if (!renewStatus || renewStatus !== Constants.tokenRenewStatusInProgress) {
                            this.removeItem(key);

                            if (clearCookies) {
                                this.setItemCookie(key, "", -1);
                            }
                        }
                    }
                    if (key.indexOf(Constants.renewStatus) !== -1) {
                        const value = storage[key];
                        if (value !== Constants.tokenRenewStatusInProgress) {
                            this.removeItem(key);
                        }
>>>>>>> 35b95dc8
                    }
                }
            }
        }

        if (clearCookies) {
            this.clearCookie();
        }
    }

    resetCacheItems(): void {
        const storage = window[this._cacheLocation];
        if (storage) {
            let key: string;
            for (key in storage) {
                if (storage.hasOwnProperty(key)) {
                    if (key.indexOf(Constants.msal) !== -1) {
                        this.setItem(key, "");
                    }
                    if (key.indexOf(Constants.renewStatus) !== -1 || key.indexOf(Constants.authority) !== -1 || key.indexOf(Constants.acquireTokenUser) !== -1) {
                        this.removeItem(key);
                        this.setItemCookie(key, "", -1);
                    }
                }
            }
        }
    }

    setItemCookie(cName: string, cValue: string, expires?: number): void {
        var cookieStr = cName + "=" + cValue + ";";
        if (expires) {
            var expireTime = this.setExpirationCookie(expires);
            cookieStr += "expires=" + expireTime + ";";
        }

        document.cookie = cookieStr;
    }

    getItemCookie(cName: string): string {
        var name = cName + "=";
        var ca = document.cookie.split(";");
        for (var i = 0; i < ca.length; i++) {
            var c = ca[i];
            while (c.charAt(0) === " ") {
                c = c.substring(1);
            }
            if (c.indexOf(name) === 0) {
                return c.substring(name.length, c.length);
            }
        }
        return "";
    }

    setExpirationCookie(cookieLife: number): string {
        var today = new Date();
        var expr = new Date(today.getTime() + cookieLife * 24 * 60 * 60 * 1000);
        return expr.toUTCString();
    }

    clearCookie(): void {
        this.setItemCookie(Constants.nonceIdToken, "", -1);
        this.setItemCookie(Constants.stateLogin, "", -1);
        this.setItemCookie(Constants.loginRequest, "", -1);
        this.setItemCookie(Constants.stateAcquireToken, "", -1);
    }
}<|MERGE_RESOLUTION|>--- conflicted
+++ resolved
@@ -107,20 +107,12 @@
         return results;
     }
 
-<<<<<<< HEAD
-    removeAcquireTokenEntries(authorityKey: string, acquireTokenUserKey: string, tokenStateResponse: string): void {
-=======
     removeAcquireTokenEntries(clearCookies?: boolean): void {
->>>>>>> 35b95dc8
         const storage = window[this._cacheLocation];
         if (storage) {
             let key: string;
             for (key in storage) {
                 if (storage.hasOwnProperty(key)) {
-<<<<<<< HEAD
-                    if ((authorityKey !== "" && key.indexOf(tokenStateResponse) > -1) || (acquireTokenUserKey !== "" && key.indexOf(tokenStateResponse) > -1)) {
-                        this.removeItem(key);
-=======
                     if (key.indexOf(Constants.authority) !== -1 || key.indexOf(Constants.acquireTokenUser) !== -1) {
                         const value: string = storage[key];
                         const state = value.split(Constants.resourceDelimeter).slice(-1)[0];
@@ -138,7 +130,6 @@
                         if (value !== Constants.tokenRenewStatusInProgress) {
                             this.removeItem(key);
                         }
->>>>>>> 35b95dc8
                     }
                 }
             }
