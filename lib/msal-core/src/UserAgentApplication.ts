/**
 * Copyright (c) Microsoft Corporation
 *  All Rights Reserved
 *  MIT License
 *
 * Permission is hereby granted, free of charge, to any person obtaining a copy of this
 * software and associated documentation files (the 'Software'), to deal in the Software
 * without restriction, including without limitation the rights to use, copy, modify,
 * merge, publish, distribute, sublicense, and/or sell copies of the Software, and to
 * permit persons to whom the Software is furnished to do so, subject to the following
 * conditions:
 *
 * The above copyright notice and this permission notice shall be
 * included in all copies or substantial portions of the Software.
 *
 * THE SOFTWARE IS PROVIDED 'AS IS', WITHOUT WARRANTY OF ANY KIND,
 * EXPRESS OR IMPLIED, INCLUDING BUT NOT LIMITED TO THE WARRANTIES OF MERCHANTABILITY,
 * FITNESS FOR A PARTICULAR PURPOSE AND NONINFRINGEMENT. IN NO EVENT SHALL THE AUTHORS
 * OR COPYRIGHT HOLDERS BE LIABLE FOR ANY CLAIM, DAMAGES OR OTHER LIABILITY,
 * WHETHER IN AN ACTION OF CONTRACT, TORT OR OTHERWISE, ARISING FROM, OUT
 * OF OR IN CONNECTION WITH THE SOFTWARE OR THE USE OR OTHER DEALINGS IN THE SOFTWARE.
 */

import { AccessTokenCacheItem } from "./AccessTokenCacheItem";
import { AccessTokenKey } from "./AccessTokenKey";
import { AccessTokenValue } from "./AccessTokenValue";
import { AuthenticationRequestParameters } from "./AuthenticationRequestParameters";
import { Authority } from "./Authority";
import { ClientInfo } from "./ClientInfo";
import { Constants, ErrorCodes, ErrorDescription } from "./Constants";
import { IdToken } from "./IdToken";
import { Logger } from "./Logger";
import { Storage } from "./Storage";
import { TokenResponse } from "./RequestInfo";
import { User } from "./User";
import { Utils } from "./Utils";
import { AuthorityFactory } from "./AuthorityFactory";

declare global {
    interface Window {
        msal: Object;
        CustomEvent: CustomEvent;
        Event: Event;
        activeRenewals: {};
        renewStates: Array<string>;
        callBackMappedToRenewStates : {};
        callBacksMappedToRenewStates: {};
        openedWindows: Array<Window>;
        requestType: string;
    }
}

/*
 * @hidden
 */
let ResponseTypes = {
  id_token: "id_token",
  token: "token",
  id_token_token: "id_token token"
};

/*
 * @hidden
 */
export interface CacheResult {
  errorDesc: string;
  token: string;
  error: string;
}

/*
 * A type alias of for a tokenReceivedCallback function.
 * @param tokenReceivedCallback.errorDesc error description returned from the STS if API call fails.
 * @param tokenReceivedCallback.token token returned from STS if token request is successful.
 * @param tokenReceivedCallback.error error code returned from the STS if API call fails.
 * @param tokenReceivedCallback.tokenType tokenType returned from the STS if API call is successful. Possible values are: id_token OR access_token.
 */
export type tokenReceivedCallback = (errorDesc: string, token: string, error: string, tokenType: string, userState: string ) => void;
const resolveTokenOnlyIfOutOfIframe = (target: any, propertyKey: string, descriptor: PropertyDescriptor) => {
  const tokenAcquisitionMethod = descriptor.value;
  descriptor.value = function (...args: any[]) {
      return this.isInIframe()
          ? new Promise(() => {
            return;
          })
          : tokenAcquisitionMethod.apply(this, args);
  };
  return descriptor;
};
export class UserAgentApplication {

  /*
   * @hidden
   */
  private _cacheLocations = {
    localStorage: "localStorage",
    sessionStorage: "sessionStorage"
  };

  /*
   * @hidden
   */
  private _cacheLocation: string;

  /*
   * Used to get the cache location
   */
  get cacheLocation(): string {
    return this._cacheLocation;
  }

  /*
   * @hidden
   */
  protected _logger: Logger;

  /*
   * @hidden
   */
  private _loginInProgress: boolean;

  /*
   * @hidden
   */
  private _acquireTokenInProgress: boolean;

  /*
   * @hidden
   */
  private _clockSkew = 300;

  /*
   * @hidden
   */
  protected _cacheStorage: Storage;

  /*
   * @hidden
   */
  private _tokenReceivedCallback: tokenReceivedCallback = null;

  /*
   * @hidden
   */
  private _user: User;

  /*
   * Client ID assigned to your app by Azure Active Directory.
   */
  clientId: string;

  /*
   * @hidden
   */
  protected authorityInstance: Authority;

  /*
   * Used to set the authority.
   * @param {string} authority - A URL indicating a directory that MSAL can use to obtain tokens.
   * - In Azure AD, it is of the form https://&lt;tenant&gt;/&lt;tenant&gt;, where &lt;tenant&gt; is the directory host (e.g. https://login.microsoftonline.com) and &lt;tenant&gt; is a identifier within the directory itself (e.g. a domain associated to the tenant, such as contoso.onmicrosoft.com, or the GUID representing the TenantID property of the directory)
   * - In Azure B2C, it is of the form https://&lt;instance&gt;/tfp/&lt;tenant&gt;/<policyName>/
   * - Default value is: "https://login.microsoftonline.com/common"
   */
  public set authority(val) {
    this.authorityInstance = AuthorityFactory.CreateInstance(val, this.validateAuthority);
  }

  /*
   * Used to get the authority.
   */
  public get authority(): string {
    return this.authorityInstance.CanonicalAuthority;
  }

  /*
   * Used to turn authority validation on/off.
   * When set to true (default), MSAL will compare the application"s authority against well-known URLs templates representing well-formed authorities. It is useful when the authority is obtained at run time to prevent MSAL from displaying authentication prompts from malicious pages.
   */
  validateAuthority: boolean;

  /*
   * The redirect URI of the application, this should be same as the value in the application registration portal.
   * Defaults to `window.location.href`.
   */
  private _redirectUri: string | (() => string);

    /*
     * Use to send the state parameter with authentication request
     */
    private _state: string;
  /*
   * Used to redirect the user to this location after logout.
   * Defaults to `window.location.href`.
   */
  private _postLogoutredirectUri: string | (() => string);

  loadFrameTimeout: number;

  protected _navigateToLoginRequestUrl: boolean;

  private _isAngular: boolean = false;

  private _protectedResourceMap: Map<string, Array<string>>;

  private _unprotectedResources: Array<string>;

  private storeAuthStateInCookie: boolean;

  private _silentAuthenticationState: string;

  private _silentLogin: boolean;
  /*
   * Initialize a UserAgentApplication with a given clientId and authority.
   * @constructor
   * @param {string} clientId - The clientID of your application, you should get this from the application registration portal.
   * @param {string} authority - A URL indicating a directory that MSAL can use to obtain tokens.
   * - In Azure AD, it is of the form https://&lt;instance>/&lt;tenant&gt;,\ where &lt;instance&gt; is the directory host (e.g. https://login.microsoftonline.com) and &lt;tenant&gt; is a identifier within the directory itself (e.g. a domain associated to the tenant, such as contoso.onmicrosoft.com, or the GUID representing the TenantID property of the directory)
   * - In Azure B2C, it is of the form https://&lt;instance&gt;/tfp/&lt;tenantId&gt;/&lt;policyName&gt;/
   * - Default value is: "https://login.microsoftonline.com/common"
   * @param _tokenReceivedCallback -  The function that will get the call back once this API is completed (either successfully or with a failure).
   * @param {boolean} validateAuthority -  boolean to turn authority validation on/off.
   */
  constructor(
    clientId: string,
    authority: string | null,
    tokenReceivedCallback: tokenReceivedCallback,
    options:
      {
        validateAuthority?: boolean,
        cacheLocation?: string,
        redirectUri?: string | (() => string),
        postLogoutRedirectUri?: string | (() => string),
        logger?: Logger,
        loadFrameTimeout?: number,
        navigateToLoginRequestUrl?: boolean,
        state?: string,
        isAngular?: boolean,
        unprotectedResources?: Array<string>
        protectedResourceMap?: Map<string, Array<string>>,
        storeAuthStateInCookie?: boolean
      } = {}) {
      const {
          validateAuthority = true,
          cacheLocation = "sessionStorage",
          redirectUri = () => window.location.href.split("?")[0].split("#")[0],
          postLogoutRedirectUri = () => window.location.href.split("?")[0].split("#")[0],
          logger = new Logger(null),
          loadFrameTimeout = 6000,
          navigateToLoginRequestUrl = true,
          state = "",
          isAngular = false,
          unprotectedResources = new Array<string>(),
          protectedResourceMap = new Map<string, Array<string>>(),
          storeAuthStateInCookie = false
      } = options;

    this.loadFrameTimeout = loadFrameTimeout;
    this.clientId = clientId;
    this.validateAuthority = validateAuthority;
    this.authority = authority || "https://login.microsoftonline.com/common";
    this._tokenReceivedCallback = tokenReceivedCallback;
    this._redirectUri = redirectUri;
    this._postLogoutredirectUri = postLogoutRedirectUri;
    this._loginInProgress = false;
    this._acquireTokenInProgress = false;
    this._cacheLocation = cacheLocation;
    this._navigateToLoginRequestUrl = navigateToLoginRequestUrl;
    this._state = state;
    this._isAngular = isAngular;
    this._unprotectedResources = unprotectedResources;
    this._protectedResourceMap = protectedResourceMap;
    if (!this._cacheLocations[cacheLocation]) {
      throw new Error("Cache Location is not valid. Provided value:" + this._cacheLocation + ".Possible values are: " + this._cacheLocations.localStorage + ", " + this._cacheLocations.sessionStorage);
    }

    this._cacheStorage = new Storage(this._cacheLocation); //cache keys msal
    this._logger = logger;
    this.storeAuthStateInCookie = storeAuthStateInCookie;
    window.openedWindows = [];
    window.activeRenewals = {};
    window.renewStates = [];
    window.callBackMappedToRenewStates = { };
    window.callBacksMappedToRenewStates = { };
    window.msal = this;
    var urlHash = window.location.hash;
    var isCallback = this.isCallback(urlHash);

    if (!this._isAngular) {
        if (isCallback) {
            this.handleAuthenticationResponse.call(this, urlHash);
        }
        else {
            var pendingCallback = this._cacheStorage.getItem(Constants.urlHash);
            if (pendingCallback) {
                this.processCallBack(pendingCallback);
            }
        }
    }
  }

  /*
   * Used to call the constructor callback with the token/error
   * @param {string} [hash=window.location.hash] - Hash fragment of Url.
   * @hidden
   */
  private processCallBack(hash: string): void {
      this._logger.info("Processing the callback from redirect response");
      const requestInfo = this.getRequestInfo(hash);
      this.saveTokenFromHash(requestInfo);
      const token = requestInfo.parameters[Constants.accessToken] || requestInfo.parameters[Constants.idToken];
      const errorDesc = requestInfo.parameters[Constants.errorDescription];
      const error = requestInfo.parameters[Constants.error];
      var tokenType: string;

      if (requestInfo.parameters[Constants.accessToken]) {
          tokenType = Constants.accessToken;
      }
      else {
          tokenType = Constants.idToken;
      }

      this._cacheStorage.removeItem(Constants.urlHash);

      try {
          if (this._tokenReceivedCallback) {
              this._tokenReceivedCallback.call(this, errorDesc, token, error, tokenType,  this.getUserState(this._cacheStorage.getItem(Constants.stateLogin, this.storeAuthStateInCookie)));
          }

      } catch (err) {
          this._logger.error("Error occurred in token received callback function: " + err);
      }
  }


  /*
   * Used to get the redirect uri. Evaluates redirectUri if its a function, otherwise simply returns its value.
   * @ignore
   * @hidden
   */
  private getRedirectUri(): string {
    if (typeof this._redirectUri === "function") {
      return this._redirectUri();
    }
    return this._redirectUri;
  }


  /*
   * Used to get the post logout redirect uri. Evaluates postLogoutredirectUri if its a function, otherwise simply returns its value.
   * @ignore
   * @hidden
   */
  private getPostLogoutRedirectUri(): string {
    if (typeof this._postLogoutredirectUri === "function") {
      return this._postLogoutredirectUri();
    }
    return this._postLogoutredirectUri;
  }


  /*
   * Initiate the login process by redirecting the user to the STS authorization endpoint.
   * @param {Array.<string>} scopes - Permissions you want included in the access token. Not all scopes are guaranteed to be included in the access token returned.
   * @param {string} extraQueryParameters - Key-value pairs to pass to the authentication server during the interactive authentication flow.
   */
  loginRedirect(scopes?: Array<string>, extraQueryParameters?: string): void {
    /*
    1. Create navigate url
    2. saves value in cache
    3. redirect user to AAD
     */
    if (this._loginInProgress) {
      if (this._tokenReceivedCallback) {
            this._tokenReceivedCallback(ErrorDescription.loginProgressError, null, ErrorCodes.loginProgressError, Constants.idToken, this.getUserState(this._cacheStorage.getItem(Constants.stateLogin, this.storeAuthStateInCookie)));
        return;
      }
    }

    if (scopes) {
      const isValidScope = this.validateInputScope(scopes);
      if (isValidScope && !Utils.isEmpty(isValidScope)) {
          if (this._tokenReceivedCallback) {
              this._tokenReceivedCallback(ErrorDescription.inputScopesError, null, ErrorCodes.inputScopesError, Constants.idToken, this.getUserState(this._cacheStorage.getItem(Constants.stateLogin, this.storeAuthStateInCookie)));
          return;
        }
      }
      scopes = this.filterScopes(scopes);
    }

      var idTokenObject;
      idTokenObject = this.extractADALIdToken();
      if (idTokenObject && !scopes) {
          this._logger.info("ADAL's idToken exists. Extracting login information from ADAL's idToken ");
          extraQueryParameters = Utils.constructUnifiedCacheExtraQueryParameter(idTokenObject, extraQueryParameters);
          this._silentLogin = true;
          this.acquireTokenSilent([this.clientId], this.authority, this.getUser(), extraQueryParameters)
              .then((idToken) => {
                  this._silentLogin = false;
                  this._logger.info("Unified cache call is successful");
                  if (this._tokenReceivedCallback) {
                      this._tokenReceivedCallback.call(this, null, idToken, null, Constants.idToken, this.getUserState(this._silentAuthenticationState));
                  }
              }, (error) => {
                  this._silentLogin = false;
                  this._logger.error("Error occurred during unified cache ATS");
                  this.loginRedirectHelper(scopes, extraQueryParameters);
              });
      }
      else {
          this.loginRedirectHelper(scopes, extraQueryParameters);
      }
  }

  private loginRedirectHelper(scopes?: Array<string>, extraQueryParameters?: string) {
      this._loginInProgress = true;
      this.authorityInstance.ResolveEndpointsAsync()
          .then(() => {
              const authenticationRequest = new AuthenticationRequestParameters(this.authorityInstance, this.clientId, scopes, ResponseTypes.id_token, this.getRedirectUri(), this._state);
              if (extraQueryParameters) {
                  authenticationRequest.extraQueryParameters = extraQueryParameters;
              }

              var loginStartPage = this._cacheStorage.getItem(Constants.angularLoginRequest);
              if (!loginStartPage || loginStartPage === "") {
                  loginStartPage = window.location.href;
              }
              else {
                  this._cacheStorage.setItem(Constants.angularLoginRequest, "");
              }

              this._cacheStorage.setItem(Constants.loginRequest, loginStartPage, this.storeAuthStateInCookie);
              this._cacheStorage.setItem(Constants.loginError, "");
              this._cacheStorage.setItem(Constants.stateLogin, authenticationRequest.state, this.storeAuthStateInCookie);
              this._cacheStorage.setItem(Constants.nonceIdToken, authenticationRequest.nonce, this.storeAuthStateInCookie);
              this._cacheStorage.setItem(Constants.msalError, "");
              this._cacheStorage.setItem(Constants.msalErrorDescription, "");
              const authorityKey = Constants.authority + Constants.resourceDelimeter + authenticationRequest.state;
              this._cacheStorage.setItem(authorityKey, this.authority, this.storeAuthStateInCookie);
              const urlNavigate = authenticationRequest.createNavigateUrl(scopes)  + Constants.response_mode_fragment;
              this.promptUser(urlNavigate);
          });
  }

  /*
   * Initiate the login process by opening a popup window.
   * @param {Array.<string>} scopes - Permissions you want included in the access token. Not all scopes are  guaranteed to be included in the access token returned.
   * @param {string} extraQueryParameters - Key-value pairs to pass to the STS during the interactive authentication flow.
   * @returns {Promise.<string>} - A Promise that is fulfilled when this function has completed, or rejected if an error was raised. Returns the token or error.
   */
  loginPopup(scopes ?: Array<string>, extraQueryParameters?: string): Promise<string> {
    /*
    1. Create navigate url
    2. saves value in cache
    3. redirect user to AAD
     */
    return new Promise<string>((resolve, reject) => {
      if (this._loginInProgress) {
        reject(ErrorCodes.loginProgressError + Constants.resourceDelimeter + ErrorDescription.loginProgressError);
        return;
      }

      if (scopes) {
        const isValidScope = this.validateInputScope(scopes);
        if (isValidScope && !Utils.isEmpty(isValidScope)) {
          reject(ErrorCodes.inputScopesError + Constants.resourceDelimeter + ErrorDescription.inputScopesError);
          return;
        }

        scopes = this.filterScopes(scopes);
      }

        var idTokenObject;
        idTokenObject = this.extractADALIdToken();
        if (idTokenObject && !scopes) {
            this._logger.info("ADAL's idToken exists. Extracting login information from ADAL's idToken ");
            extraQueryParameters = Utils.constructUnifiedCacheExtraQueryParameter(idTokenObject, extraQueryParameters);
            this._silentLogin = true;
            this.acquireTokenSilent([this.clientId], this.authority, this.getUser(), extraQueryParameters)
                .then((idToken) => {
                    this._silentLogin = false;
                    this._logger.info("Unified cache call is successful");
                    resolve(idToken);
                }, (error) => {
                    this._silentLogin = false;
                    this._logger.error("Error occurred during unified cache ATS");
                    this.loginPopupHelper(resolve, reject, scopes, extraQueryParameters);
                });
        }
         else {
            this.loginPopupHelper(resolve, reject, scopes, extraQueryParameters );
        }
      });
  }

  private loginPopupHelper( resolve: any , reject: any, scopes: Array<string>, extraQueryParameters?: string) {
      //TODO why this is needed only for loginpopup
      if (!scopes) {
          scopes = [this.clientId];
      }
      const scope = scopes.join(" ").toLowerCase();
      var popUpWindow = this.openWindow("about:blank", "_blank", 1, this, resolve, reject);
      if (!popUpWindow) {
          return;
      }

      this._loginInProgress = true;

      this.authorityInstance.ResolveEndpointsAsync().then(() => {
          const authenticationRequest = new AuthenticationRequestParameters(this.authorityInstance, this.clientId, scopes, ResponseTypes.id_token, this.getRedirectUri(), this._state);
          if (extraQueryParameters) {
              authenticationRequest.extraQueryParameters = extraQueryParameters;
          }

          this._cacheStorage.setItem(Constants.loginRequest, window.location.href, this.storeAuthStateInCookie);
          this._cacheStorage.setItem(Constants.loginError, "");
          this._cacheStorage.setItem(Constants.nonceIdToken, authenticationRequest.nonce, this.storeAuthStateInCookie);
          this._cacheStorage.setItem(Constants.msalError, "");
          this._cacheStorage.setItem(Constants.msalErrorDescription, "");
          const authorityKey = Constants.authority + Constants.resourceDelimeter + authenticationRequest.state;
          this._cacheStorage.setItem(authorityKey, this.authority, this.storeAuthStateInCookie);
          const urlNavigate = authenticationRequest.createNavigateUrl(scopes)  + Constants.response_mode_fragment;
          window.renewStates.push(authenticationRequest.state);
          window.requestType = Constants.login;
          this.registerCallback(authenticationRequest.state, scope, resolve, reject);
          if (popUpWindow) {
              this._logger.infoPii("Navigated Popup window to:" + urlNavigate);
              popUpWindow.location.href = urlNavigate;
          }

      }, () => {
          this._logger.info(ErrorCodes.endpointResolutionError + ":" + ErrorDescription.endpointResolutionError);
          this._cacheStorage.setItem(Constants.msalError, ErrorCodes.endpointResolutionError);
          this._cacheStorage.setItem(Constants.msalErrorDescription, ErrorDescription.endpointResolutionError);
          if (reject) {
              reject(ErrorCodes.endpointResolutionError + ":" + ErrorDescription.endpointResolutionError);
          }

          if (popUpWindow) {
              popUpWindow.close();
          }
      }).catch((err) => {
          this._logger.warning("could not resolve endpoints");
          reject(err);
      });
  }

  /*
    * Used to redirect the browser to the STS authorization endpoint
    * @param {string} urlNavigate - URL of the authorization endpoint
    * @hidden
    */
  private promptUser(urlNavigate: string) {
      if (urlNavigate && !Utils.isEmpty(urlNavigate)) {
      this._logger.infoPii("Navigate to:" + urlNavigate);
      window.location.replace(urlNavigate);
    } else {
      this._logger.info("Navigate url is empty");
    }
  }

  /*
   * Used to send the user to the redirect_uri after authentication is complete. The user"s bearer token is attached to the URI fragment as an id_token/access_token field.
   * This function also closes the popup window after redirection.
   * @hidden
   * @ignore
   */
  private openWindow(urlNavigate: string, title: string, interval: number, instance: this, resolve?: Function, reject?: Function): Window {
    var popupWindow = this.openPopup(urlNavigate, title, Constants.popUpWidth, Constants.popUpHeight);
    if (popupWindow == null) {
      instance._loginInProgress = false;
      instance._acquireTokenInProgress = false;
      this._logger.info(ErrorCodes.popUpWindowError + ":" + ErrorDescription.popUpWindowError);
      this._cacheStorage.setItem(Constants.msalError, ErrorCodes.popUpWindowError);
      this._cacheStorage.setItem(Constants.msalErrorDescription, ErrorDescription.popUpWindowError);
      if (reject) {
        reject(ErrorCodes.popUpWindowError + Constants.resourceDelimeter + ErrorDescription.popUpWindowError);
      }
      return null;
    }

    window.openedWindows.push(popupWindow);
    var pollTimer = window.setInterval(() => {
      if (popupWindow && popupWindow.closed && instance._loginInProgress) {
        if (reject) {
          reject(ErrorCodes.userCancelledError + Constants.resourceDelimeter + ErrorDescription.userCancelledError);
        }
        window.clearInterval(pollTimer);
        if (this._isAngular) {
            this.broadcast("msal:popUpClosed", ErrorCodes.userCancelledError + Constants.resourceDelimeter + ErrorDescription.userCancelledError);
            return;
        }
        instance._loginInProgress = false;
        instance._acquireTokenInProgress = false;
      }

      try {
        var popUpWindowLocation = popupWindow.location;
        if (popUpWindowLocation.href.indexOf(this.getRedirectUri()) !== -1) {
          window.clearInterval(pollTimer);
          instance._loginInProgress = false;
          instance._acquireTokenInProgress = false;
          this._logger.info("Closing popup window");
          if (this._isAngular) {
              this.broadcast("msal:popUpHashChanged", popUpWindowLocation.hash);
              for (var i = 0; i < window.openedWindows.length; i++) {
                  window.openedWindows[i].close();
              }
          }
        }
      } catch (e) {
        //Cross Domain url check error. Will be thrown until AAD redirects the user back to the app"s root page with the token. No need to log or throw this error as it will create unnecessary traffic.
      }
    },
      interval);

    return popupWindow;
  }

  private broadcast(eventName: string, data: string) {
      var evt = new CustomEvent(eventName, { detail: data });
      window.dispatchEvent(evt);
  }

  /*
   * Used to log out the current user, and redirect the user to the postLogoutRedirectUri.
   * Defaults behaviour is to redirect the user to `window.location.href`.
   */
  logout(): void {
    this.clearCache();
    this._user = null;
    let logout = "";
    if (this.getPostLogoutRedirectUri()) {
      logout = "post_logout_redirect_uri=" + encodeURIComponent(this.getPostLogoutRedirectUri());
    }

    const urlNavigate = this.authority + "/oauth2/v2.0/logout?" + logout;
    this.promptUser(urlNavigate);
  }

  /*
   * Used to configure the popup window for login.
   * @ignore
   * @hidden
   */
  protected clearCache(): void {
      window.renewStates = [];
      const accessTokenItems = this._cacheStorage.getAllAccessTokens(Constants.clientId, Constants.userIdentifier);
    for (let i = 0; i < accessTokenItems.length; i++) {
      this._cacheStorage.removeItem(JSON.stringify(accessTokenItems[i].key));
    }
    this._cacheStorage.resetCacheItems();
    this._cacheStorage.clearCookie();
  }

   protected clearCacheForScope(accessToken: string) {
      const accessTokenItems = this._cacheStorage.getAllAccessTokens(Constants.clientId, Constants.userIdentifier);
      for (var i = 0; i < accessTokenItems.length; i++) {
          var token = accessTokenItems[i];
          if (token.value.accessToken === accessToken) {
              this._cacheStorage.removeItem(JSON.stringify(token.key));
          }
      }
  }
  /*
   * Configures popup window for login.
   * @ignore
   * @hidden
   */
  private openPopup(urlNavigate: string, title: string, popUpWidth: number, popUpHeight: number) {
    try {
      /*
       * adding winLeft and winTop to account for dual monitor
       * using screenLeft and screenTop for IE8 and earlier
       */
      const winLeft = window.screenLeft ? window.screenLeft : window.screenX;
      const winTop = window.screenTop ? window.screenTop : window.screenY;
      /*
       * window.innerWidth displays browser window"s height and width excluding toolbars
       * using document.documentElement.clientWidth for IE8 and earlier
       */
      const width = window.innerWidth || document.documentElement.clientWidth || document.body.clientWidth;
      const height = window.innerHeight || document.documentElement.clientHeight || document.body.clientHeight;
      const left = ((width / 2) - (popUpWidth / 2)) + winLeft;
      const top = ((height / 2) - (popUpHeight / 2)) + winTop;

      const popupWindow = window.open(urlNavigate, title, "width=" + popUpWidth + ", height=" + popUpHeight + ", top=" + top + ", left=" + left);
      if (popupWindow.focus) {
        popupWindow.focus();
      }

      return popupWindow;
    } catch (e) {
      this._logger.error("error opening popup " + e.message);
      this._loginInProgress = false;
      this._acquireTokenInProgress = false;
      return null;
    }
  }

  /*
   * Used to validate the scopes input parameter requested  by the developer.
   * @param {Array<string>} scopes - Developer requested permissions. Not all scopes are guaranteed to be included in the access token returned.
   * @ignore
   * @hidden
   */
  private validateInputScope(scopes: Array<string>): string {
    if (!scopes || scopes.length < 1) {
      return "Scopes cannot be passed as an empty array";
    }

    if (!Array.isArray(scopes)) {
      throw new Error("API does not accept non-array scopes");
    }

    if (scopes.indexOf(this.clientId) > -1) {
      if (scopes.length > 1) {
        return "ClientId can only be provided as a single scope";
      }
    }
    return "";
  }

  /*
    * Used to remove openid and profile from the list of scopes passed by the developer.These scopes are added by default
    * @hidden
    */
  private filterScopes(scopes: Array<string>): Array<string> {
    scopes = scopes.filter(function (element) {
      return element !== "openid";
    });

    scopes = scopes.filter(function (element) {
      return element !== "profile";
    });

    return scopes;
  }
  /*
   * Used to add the developer requested callback to the array of callbacks for the specified scopes. The updated array is stored on the window object
   * @param {string} scope - Developer requested permissions. Not all scopes are guaranteed to be included in the access token returned.
   * @param {string} expectedState - Unique state identifier (guid).
   * @param {Function} resolve - The resolve function of the promise object.
   * @param {Function} reject - The reject function of the promise object.
   * @ignore
   * @hidden
   */
  private registerCallback(expectedState: string, scope: string, resolve: Function, reject: Function): void {
    window.activeRenewals[scope] = expectedState;
    if (!window.callBacksMappedToRenewStates[expectedState]) {
        window.callBacksMappedToRenewStates[expectedState] = [];
    }
    window.callBacksMappedToRenewStates[expectedState].push({ resolve: resolve, reject: reject });
    if (!window.callBackMappedToRenewStates[expectedState]) {
        window.callBackMappedToRenewStates[expectedState] =
        (errorDesc: string, token: string, error: string, tokenType: string) => {
          window.activeRenewals[scope] = null;
          for (let i = 0; i < window.callBacksMappedToRenewStates[expectedState].length; ++i) {
            try {
              if (errorDesc || error) {
                  window.callBacksMappedToRenewStates[expectedState][i].reject(errorDesc + Constants.resourceDelimeter + error);
              }
              else if (token) {
                  window.callBacksMappedToRenewStates[expectedState][i].resolve(token);
              }
            } catch (e) {
              this._logger.warning(e);
            }
          }
          window.callBacksMappedToRenewStates[expectedState] = null;
          window.callBackMappedToRenewStates[expectedState] = null;
        };
    }
  }


protected getCachedTokenInternal(scopes : Array<string> , user: User): CacheResult {
    const userObject = user ? user : this.getUser();
    if (!userObject) {
        return null;
    }
    let authenticationRequest: AuthenticationRequestParameters;
    let newAuthority = this.authorityInstance ? this.authorityInstance : AuthorityFactory.CreateInstance(this.authority, this.validateAuthority);

    if (Utils.compareObjects(userObject, this.getUser())) {
        if (scopes.indexOf(this.clientId) > -1) {
            authenticationRequest = new AuthenticationRequestParameters(newAuthority, this.clientId, scopes, ResponseTypes.id_token, this.getRedirectUri(), this._state);
        }
        else {
            authenticationRequest = new AuthenticationRequestParameters(newAuthority, this.clientId, scopes, ResponseTypes.token, this.getRedirectUri(), this._state);
        }
    } else {
        authenticationRequest = new AuthenticationRequestParameters(newAuthority, this.clientId, scopes, ResponseTypes.id_token_token, this.getRedirectUri(), this._state);
    }

        return this.getCachedToken(authenticationRequest, user);
}

  /*
   * Used to get token for the specified set of scopes from the cache
   * @param {AuthenticationRequestParameters} authenticationRequest - Request sent to the STS to obtain an id_token/access_token
   * @param {User} user - User for which the scopes were requested
   * @hidden
   */
  private getCachedToken(authenticationRequest: AuthenticationRequestParameters, user: User): CacheResult {
    let accessTokenCacheItem: AccessTokenCacheItem = null;
    const scopes = authenticationRequest.scopes;
    const tokenCacheItems = this._cacheStorage.getAllAccessTokens(this.clientId, user ? user.userIdentifier : null); //filter by clientId and user
    if (tokenCacheItems.length === 0) { // No match found after initial filtering
      return null;
    }

    const filteredItems: Array<AccessTokenCacheItem> = [];
    //if no authority passed
    if (!authenticationRequest.authority) {
      //filter by scope
      for (let i = 0; i < tokenCacheItems.length; i++) {
        const cacheItem = tokenCacheItems[i];
        const cachedScopes = cacheItem.key.scopes.split(" ");
        if (Utils.containsScope(cachedScopes, scopes)) {
          filteredItems.push(cacheItem);
        }
      }

      //if only one cached token found
      if (filteredItems.length === 1) {
        accessTokenCacheItem = filteredItems[0];

        authenticationRequest.authorityInstance = AuthorityFactory.CreateInstance(accessTokenCacheItem.key.authority, this.validateAuthority);
      }
      else if (filteredItems.length > 1) {
        return {
          errorDesc: "The cache contains multiple tokens satisfying the requirements. Call AcquireToken again providing more requirements like authority",
          token: null,
          error: "multiple_matching_tokens_detected"
        };
      }
      else {
        //no match found. check if there was a single authority used
        const authorityList = this.getUniqueAuthority(tokenCacheItems, "authority");
        if (authorityList.length > 1) {
          return {
            errorDesc: "Multiple authorities found in the cache. Pass authority in the API overload.",
            token: null,
            error: "multiple_matching_tokens_detected"
          };
        }

        authenticationRequest.authorityInstance = AuthorityFactory.CreateInstance(authorityList[0], this.validateAuthority);
      }
    }
    else {
      //authority was passed in the API, filter by authority and scope
      for (let i = 0; i < tokenCacheItems.length; i++) {
        const cacheItem = tokenCacheItems[i];
        const cachedScopes = cacheItem.key.scopes.split(" ");
        if (Utils.containsScope(cachedScopes, scopes) && cacheItem.key.authority === authenticationRequest.authority) {
          filteredItems.push(cacheItem);
        }
      }

      //no match
      if (filteredItems.length === 0) {
        return null;
      }
      //only one cachedToken Found
      else if (filteredItems.length === 1) {
        accessTokenCacheItem = filteredItems[0];
      }
      else {
        //more than one match found.
        return {
          errorDesc: "The cache contains multiple tokens satisfying the requirements.Call AcquireToken again providing more requirements like authority",
          token: null,
          error: "multiple_matching_tokens_detected"
        };
      }
    }

    if (accessTokenCacheItem != null) {
      const expired = Number(accessTokenCacheItem.value.expiresIn);
      // If expiration is within offset, it will force renew
      const offset = this._clockSkew || 300;
      if (expired && (expired > Utils.now() + offset)) {
        return {
          errorDesc: null,
          token: accessTokenCacheItem.value.accessToken,
          error: null
        };
      } else {
        this._cacheStorage.removeItem(JSON.stringify(filteredItems[0].key));
        return null;
      }
    } else {
      return null;
    }
  }

  /*
   * Used to filter all cached items and return a list of unique users based on userIdentifier.
   * @param {Array<User>} Users - users saved in the cache.
   */
  getAllUsers(): Array<User> {
      const users: Array<User> = [];
      const accessTokenCacheItems = this._cacheStorage.getAllAccessTokens(Constants.clientId, Constants.userIdentifier);
    for (let i = 0; i < accessTokenCacheItems.length; i++) {
      const idToken = new IdToken(accessTokenCacheItems[i].value.idToken);
      const clientInfo = new ClientInfo(accessTokenCacheItems[i].value.clientInfo);
      const user = User.createUser(idToken, clientInfo);
      users.push(user);
    }

    return this.getUniqueUsers(users);
  }

  /*
   * Used to filter users based on userIdentifier
   * @param {Array<User>}  Users - users saved in the cache
   * @ignore
   * @hidden
   */
  private getUniqueUsers(users: Array<User>): Array<User> {
    if (!users || users.length <= 1) {
      return users;
    }

    const flags: Array<string> = [];
    const uniqueUsers: Array<User> = [];
    for (let index = 0; index < users.length; ++index) {
      if (users[index].userIdentifier && flags.indexOf(users[index].userIdentifier) === -1) {
        flags.push(users[index].userIdentifier);
        uniqueUsers.push(users[index]);
      }
    }

    return uniqueUsers;
  }

  /*
  * Used to get a unique list of authoritues from the cache
  * @param {Array<AccessTokenCacheItem>}  accessTokenCacheItems - accessTokenCacheItems saved in the cache
  * @ignore
  * @hidden
  */
  private getUniqueAuthority(accessTokenCacheItems: Array<AccessTokenCacheItem>, property: string): Array<string> {
    const authorityList: Array<string> = [];
    const flags: Array<string> = [];
    accessTokenCacheItems.forEach(element => {
      if (element.key.hasOwnProperty(property) && (flags.indexOf(element.key[property]) === -1)) {
        flags.push(element.key[property]);
        authorityList.push(element.key[property]);
      }
    });
    return authorityList;
  }

  /*
   * Adds login_hint to authorization URL which is used to pre-fill the username field of sign in page for the user if known ahead of time
   * domain_hint can be one of users/organisations which when added skips the email based discovery process of the user
   * domain_req utid received as part of the clientInfo
   * login_req uid received as part of clientInfo
   * @param {string} urlNavigate - Authentication request url
   * @param {User} user - User for which the token is requested
   * @ignore
   * @hidden
   */
    private addHintParameters(urlNavigate: string, user: User): string {
        const userObject = user ? user : this.getUser();
        if (userObject) {
            const decodedClientInfo = userObject.userIdentifier.split(".");
            const uid = Utils.base64DecodeStringUrlSafe(decodedClientInfo[0]);
            const utid = Utils.base64DecodeStringUrlSafe(decodedClientInfo[1]);

            if (userObject.sid  && urlNavigate.indexOf(Constants.prompt_none) !== -1) {
                if (!this.urlContainsQueryStringParameter(Constants.sid, urlNavigate) && !this.urlContainsQueryStringParameter(Constants.login_hint, urlNavigate)) {
                    urlNavigate += "&" + Constants.sid + "=" + encodeURIComponent(userObject.sid);
                }
            }
            else {
                if (!this.urlContainsQueryStringParameter(Constants.login_hint, urlNavigate) && userObject.displayableId && !Utils.isEmpty(userObject.displayableId)) {
                    urlNavigate += "&" + Constants.login_hint + "=" + encodeURIComponent(userObject.displayableId);
                }
            }

            if (!Utils.isEmpty(uid) && !Utils.isEmpty(utid)) {
                if (!this.urlContainsQueryStringParameter("domain_req", urlNavigate) && !Utils.isEmpty(utid)) {
                    urlNavigate += "&domain_req=" + encodeURIComponent(utid);
                }

                if (!this.urlContainsQueryStringParameter("login_req", urlNavigate) && !Utils.isEmpty(uid)) {
                    urlNavigate += "&login_req=" + encodeURIComponent(uid);
                }
            }
            if (!this.urlContainsQueryStringParameter(Constants.domain_hint, urlNavigate) && !Utils.isEmpty(utid)) {
                if (utid === Constants.consumersUtid) {
                    urlNavigate += "&" +  Constants.domain_hint + "=" + encodeURIComponent(Constants.consumers);
                } else {
                    urlNavigate += "&" + Constants.domain_hint + "=" + encodeURIComponent(Constants.organizations);
                }
            }

        }

        return urlNavigate;
    }

  /*
   * Checks if the authorization endpoint URL contains query string parameters
   * @ignore
   * @hidden
   */
  private urlContainsQueryStringParameter(name: string, url: string): boolean {
    // regex to detect pattern of a ? or & followed by the name parameter and an equals character
    const regex = new RegExp("[\\?&]" + name + "=");
    return regex.test(url);
  }

  /*
   * Used to obtain an access_token by redirecting the user to the authorization endpoint.
   * To renew idToken, clientId should be passed as the only scope in the scopes array.
   * @param {Array<string>} scopes - Permissions you want included in the access token. Not all scopes are  guaranteed to be included in the access token. Scopes like "openid" and "profile" are sent with every request.
   * @param {string} authority - A URL indicating a directory that MSAL can use to obtain tokens.
   * - In Azure AD, it is of the form https://{instance}/&lt;tenant&gt;, where &lt;tenant&gt; is the directory host (e.g. https://login.microsoftonline.com) and &lt;tenant&gt; is a identifier within the directory itself (e.g. a domain associated to the tenant, such as contoso.onmicrosoft.com, or the GUID representing the TenantID property of the directory)
   * - In Azure B2C, it is of the form https://{instance}/tfp/&lt;tenant&gt;/<policyName>
   * - Default value is: "https://login.microsoftonline.com/common"
   * @param {User} user - The user for which the scopes are requested.The default user is the logged in user.
   * @param {string} extraQueryParameters - Key-value pairs to pass to the STS during the  authentication flow.
   */
  acquireTokenRedirect(scopes: Array<string>): void;
  acquireTokenRedirect(scopes: Array<string>, authority: string): void;
  acquireTokenRedirect(scopes: Array<string>, authority: string, user: User): void;
  acquireTokenRedirect(scopes: Array<string>, authority: string, user: User, extraQueryParameters: string): void;
  acquireTokenRedirect(scopes: Array<string>, authority?: string, user?: User, extraQueryParameters?: string): void {
    const isValidScope = this.validateInputScope(scopes);
    if (isValidScope && !Utils.isEmpty(isValidScope)) {
        if (this._tokenReceivedCallback) {
            this._tokenReceivedCallback(ErrorDescription.inputScopesError, null, ErrorCodes.inputScopesError, Constants.accessToken, this.getUserState(this._cacheStorage.getItem(Constants.stateLogin, this.storeAuthStateInCookie)));
        return;
      }
    }

    if (scopes) {
      scopes = this.filterScopes(scopes);
    }

    const userObject = user ? user : this.getUser();
    if (this._acquireTokenInProgress) {
      return;
    }

    const scope = scopes.join(" ").toLowerCase();
      if (!userObject && !(extraQueryParameters && (extraQueryParameters.indexOf(Constants.login_hint) !== -1 ))) {
          if (this._tokenReceivedCallback) {
              this._logger.info("User login is required");
              this._tokenReceivedCallback(ErrorDescription.userLoginError, null, ErrorCodes.userLoginError, Constants.accessToken, this.getUserState(this._cacheStorage.getItem(Constants.stateLogin, this.storeAuthStateInCookie)));
              return;
          }
      }

    this._acquireTokenInProgress = true;
    let authenticationRequest: AuthenticationRequestParameters;
    let acquireTokenAuthority = authority ? AuthorityFactory.CreateInstance(authority, this.validateAuthority) : this.authorityInstance;

    acquireTokenAuthority.ResolveEndpointsAsync().then(() => {
      if (Utils.compareObjects(userObject, this.getUser())) {
          if (scopes.indexOf(this.clientId) > -1) {
              authenticationRequest = new AuthenticationRequestParameters(acquireTokenAuthority, this.clientId, scopes, ResponseTypes.id_token, this.getRedirectUri(), this._state);
          }
          else {
              authenticationRequest = new AuthenticationRequestParameters(acquireTokenAuthority, this.clientId, scopes, ResponseTypes.token, this.getRedirectUri(), this._state);
          }
      } else {
        authenticationRequest = new AuthenticationRequestParameters(acquireTokenAuthority, this.clientId, scopes, ResponseTypes.id_token_token, this.getRedirectUri(), this._state);
      }

      if (extraQueryParameters) {
        authenticationRequest.extraQueryParameters = extraQueryParameters;
      }

      this.updateAcquireTokenCache(authenticationRequest, user);

      let urlNavigate = authenticationRequest.createNavigateUrl(scopes)   + Constants.response_mode_fragment;
      urlNavigate = this.addHintParameters(urlNavigate, userObject);
      if (urlNavigate) {
        this._cacheStorage.setItem(Constants.stateAcquireToken, authenticationRequest.state, this.storeAuthStateInCookie);
        window.location.replace(urlNavigate);
      }
    });
  }

  /*
   * Used to acquire an access token for a new user using interactive authentication via a popup Window.
   * To request an id_token, pass the clientId as the only scope in the scopes array.
   * @param {Array<string>} scopes - Permissions you want included in the access token. Not all scopes are  guaranteed to be included in the access token. Scopes like "openid" and "profile" are sent with every request.
   * @param {string} authority - A URL indicating a directory that MSAL can use to obtain tokens.
   * - In Azure AD, it is of the form https://&lt;tenant&gt;/&lt;tenant&gt;, where &lt;tenant&gt; is the directory host (e.g. https://login.microsoftonline.com) and &lt;tenant&gt; is a identifier within the directory itself (e.g. a domain associated to the tenant, such as contoso.onmicrosoft.com, or the GUID representing the TenantID property of the directory)
   * - In Azure B2C, it is of the form https://&lt;instance&gt;/tfp/&lt;tenant&gt;/<policyName>/
   * - Default value is: "https://login.microsoftonline.com/common".
   * @param {User} user - The user for which the scopes are requested.The default user is the logged in user.
   * @param {string} extraQueryParameters - Key-value pairs to pass to the STS during the  authentication flow.
   * @returns {Promise.<string>} - A Promise that is fulfilled when this function has completed, or rejected if an error was raised. Returns the token or error.
   */
  acquireTokenPopup(scopes: Array<string>): Promise<string>;
  acquireTokenPopup(scopes: Array<string>, authority: string): Promise<string>;
  acquireTokenPopup(scopes: Array<string>, authority: string, user: User): Promise<string>;
  acquireTokenPopup(scopes: Array<string>, authority: string, user: User, extraQueryParameters: string): Promise<string>;
  acquireTokenPopup(scopes: Array<string>, authority?: string, user?: User, extraQueryParameters?: string): Promise<string> {
    return new Promise<string>((resolve, reject) => {
      const isValidScope = this.validateInputScope(scopes);
      if (isValidScope && !Utils.isEmpty(isValidScope)) {
        reject(ErrorCodes.inputScopesError + Constants.resourceDelimeter + isValidScope);
      }

      if (scopes) {
        scopes = this.filterScopes(scopes);
      }

      const userObject = user ? user : this.getUser();
      if (this._acquireTokenInProgress) {
        reject(ErrorCodes.acquireTokenProgressError + Constants.resourceDelimeter + ErrorDescription.acquireTokenProgressError);
        return;
      }

      const scope = scopes.join(" ").toLowerCase();
        //if user is not currently logged in and no login_hint is passed
        if (!userObject && !(extraQueryParameters && (extraQueryParameters.indexOf(Constants.login_hint) !== -1))) {
            this._logger.info("User login is required");
            reject(ErrorCodes.userLoginError + Constants.resourceDelimeter + ErrorDescription.userLoginError);
            return;
        }

      this._acquireTokenInProgress = true;
      let authenticationRequest: AuthenticationRequestParameters;
      let acquireTokenAuthority = authority ? AuthorityFactory.CreateInstance(authority, this.validateAuthority) : this.authorityInstance;
      var popUpWindow = this.openWindow("about:blank", "_blank", 1, this, resolve, reject);
      if (!popUpWindow) {
        return;
      }

      acquireTokenAuthority.ResolveEndpointsAsync().then(() => {
          if (Utils.compareObjects(userObject, this.getUser())) {
          if (scopes.indexOf(this.clientId) > -1) {
            authenticationRequest = new AuthenticationRequestParameters(acquireTokenAuthority, this.clientId, scopes, ResponseTypes.id_token, this.getRedirectUri(), this._state);
          }
          else {
            authenticationRequest = new AuthenticationRequestParameters(acquireTokenAuthority, this.clientId, scopes, ResponseTypes.token, this.getRedirectUri(), this._state);
          }
        } else {
          authenticationRequest = new AuthenticationRequestParameters(acquireTokenAuthority, this.clientId, scopes, ResponseTypes.id_token_token, this.getRedirectUri(), this._state);
        }

        if (extraQueryParameters) {
          authenticationRequest.extraQueryParameters = extraQueryParameters;
        }

        this.updateAcquireTokenCache(authenticationRequest, userObject);

        let urlNavigate = authenticationRequest.createNavigateUrl(scopes) + Constants.response_mode_fragment;
        urlNavigate = this.addHintParameters(urlNavigate, userObject);
        window.renewStates.push(authenticationRequest.state);
        window.requestType = Constants.renewToken;
        this.registerCallback(authenticationRequest.state, scope, resolve, reject);
        if (popUpWindow) {
          popUpWindow.location.href = urlNavigate;
        }

      }, () => {
        this._logger.info(ErrorCodes.endpointResolutionError + ":" + ErrorDescription.endpointResolutionError);
        this._cacheStorage.setItem(Constants.msalError, ErrorCodes.endpointResolutionError);
        this._cacheStorage.setItem(Constants.msalErrorDescription, ErrorDescription.endpointResolutionError);
        if (reject) {
          reject(ErrorCodes.endpointResolutionError + Constants.resourceDelimeter + ErrorDescription.endpointResolutionError);
        }
        if (popUpWindow) {
            popUpWindow.close();
        }
        }).catch((err) => {
              this._logger.warning("could not resolve endpoints");
              reject(err);
        });
    });
  }

  /*
   * Used to get the token from cache.
   * MSAL will return the cached token if it is not expired.
   * Or it will send a request to the STS to obtain an access_token using a hidden iframe. To renew idToken, clientId should be passed as the only scope in the scopes array.
   * @param {Array<string>} scopes - Permissions you want included in the access token. Not all scopes are  guaranteed to be included in the access token. Scopes like "openid" and "profile" are sent with every request.
   * @param {string} authority - A URL indicating a directory that MSAL can use to obtain tokens.
   * - In Azure AD, it is of the form https://&lt;tenant&gt;/&lt;tenant&gt;, where &lt;tenant&gt; is the directory host (e.g. https://login.microsoftonline.com) and &lt;tenant&gt; is a identifier within the directory itself (e.g. a domain associated to the tenant, such as contoso.onmicrosoft.com, or the GUID representing the TenantID property of the directory)
   * - In Azure B2C, it is of the form https://&lt;instance&gt;/tfp/&lt;tenant&gt;/<policyName>/
   * - Default value is: "https://login.microsoftonline.com/common"
   * @param {User} user - The user for which the scopes are requested.The default user is the logged in user.
   * @param {string} extraQueryParameters - Key-value pairs to pass to the STS during the  authentication flow.
   * @returns {Promise.<string>} - A Promise that is fulfilled when this function has completed, or rejected if an error was raised. Resolved with token or rejected with error.
   */
  @resolveTokenOnlyIfOutOfIframe
  acquireTokenSilent(scopes: Array<string>, authority?: string, user?: User, extraQueryParameters?: string): Promise<string> {
    return new Promise<string>((resolve, reject) => {
      const isValidScope = this.validateInputScope(scopes);
      if (isValidScope && !Utils.isEmpty(isValidScope)) {
        reject(ErrorCodes.inputScopesError + "|" + isValidScope);
        return null;
      } else {
        if (scopes) {
          scopes = this.filterScopes(scopes);
        }

        const scope = scopes.join(" ").toLowerCase();
        const userObject = user ? user : this.getUser();
        const adalIdToken = this._cacheStorage.getItem(Constants.adalIdToken);
        //if user is not currently logged in and no login_hint/sid is passed as an extraQueryParamater
          if (!userObject && Utils.checkSSO(extraQueryParameters) && Utils.isEmpty(adalIdToken) ) {
              this._logger.info("User login is required");
              reject(ErrorCodes.userLoginError + Constants.resourceDelimeter + ErrorDescription.userLoginError);
              return null;
          }
          //if user didn't passes the login_hint and adal's idtoken is present and no userobject, use the login_hint from adal's idToken
          else if (!userObject && !Utils.isEmpty(adalIdToken)) {
              const idTokenObject = Utils.extractIdToken(adalIdToken);
              console.log("ADAL's idToken exists. Extracting login information from ADAL's idToken ");
              extraQueryParameters = Utils.constructUnifiedCacheExtraQueryParameter(idTokenObject, extraQueryParameters);
          }

          let authenticationRequest: AuthenticationRequestParameters;
        if (Utils.compareObjects(userObject, this.getUser())) {
          if (scopes.indexOf(this.clientId) > -1) {
              authenticationRequest = new AuthenticationRequestParameters(AuthorityFactory.CreateInstance(authority, this.validateAuthority), this.clientId, scopes, ResponseTypes.id_token, this.getRedirectUri(), this._state);
          }
          else {
              authenticationRequest = new AuthenticationRequestParameters(AuthorityFactory.CreateInstance(authority, this.validateAuthority), this.clientId, scopes, ResponseTypes.token, this.getRedirectUri(), this._state);
          }
        } else {
            if (scopes.indexOf(this.clientId) > -1) {
                authenticationRequest = new AuthenticationRequestParameters(AuthorityFactory.CreateInstance(authority, this.validateAuthority), this.clientId, scopes, ResponseTypes.id_token, this.getRedirectUri(), this._state);
            }
            else {
                authenticationRequest = new AuthenticationRequestParameters(AuthorityFactory.CreateInstance(authority, this.validateAuthority), this.clientId, scopes, ResponseTypes.id_token_token, this.getRedirectUri(), this._state);
            }
        }

        const cacheResult = this.getCachedToken(authenticationRequest, userObject);
        if (cacheResult) {
          if (cacheResult.token) {
            this._logger.info("Token is already in cache for scope:" + scope);
            resolve(cacheResult.token);
            return null;
          }
          else if (cacheResult.errorDesc || cacheResult.error) {
            this._logger.infoPii(cacheResult.errorDesc + ":" + cacheResult.error);
            reject(cacheResult.errorDesc + Constants.resourceDelimeter + cacheResult.error);
            return null;
          }
        }
        else {
            this._logger.verbose("Token is not in cache for scope:" + scope);
          }

        if (!authenticationRequest.authorityInstance) {//Cache result can return null if cache is empty. In that case, set authority to default value if no authority is passed to the api.
            authenticationRequest.authorityInstance = authority ? AuthorityFactory.CreateInstance(authority, this.validateAuthority) : this.authorityInstance;
        }
          // cache miss
          return authenticationRequest.authorityInstance.ResolveEndpointsAsync()
          .then(() => {
            // refresh attept with iframe
            //Already renewing for this scope, callback when we get the token.
              if (window.activeRenewals[scope]) {
              this._logger.verbose("Renew token for scope: " + scope + " is in progress. Registering callback");
              //Active renewals contains the state for each renewal.
              this.registerCallback(window.activeRenewals[scope], scope, resolve, reject);
            }
            else {
              if (scopes && scopes.indexOf(this.clientId) > -1 && scopes.length === 1) {
                // App uses idToken to send to api endpoints
                // Default scope is tracked as clientId to store this token
                this._logger.verbose("renewing idToken");
                this.renewIdToken(scopes, resolve, reject, userObject, authenticationRequest, extraQueryParameters);
              } else {
                this._logger.verbose("renewing accesstoken");
                this.renewToken(scopes, resolve, reject, userObject, authenticationRequest, extraQueryParameters);
              }
            }
          }).catch((err) => {
            this._logger.warning("could not resolve endpoints");
            reject(err);
            return null;
          });
      }
    });
  }

    private extractADALIdToken(): any {
        const adalIdToken = this._cacheStorage.getItem(Constants.adalIdToken);
        if (!Utils.isEmpty(adalIdToken)) {
            return Utils.extractIdToken(adalIdToken);
        }
        return null;
    }

  /*
   * Calling _loadFrame but with a timeout to signal failure in loadframeStatus. Callbacks are left.
   * registered when network errors occur and subsequent token requests for same resource are registered to the pending request.
   * @ignore
   * @hidden
   */
  private loadIframeTimeout(urlNavigate: string, frameName: string, scope: string): void {
    //set iframe session to pending
      const expectedState = window.activeRenewals[scope];
      this._logger.verbose("Set loading state to pending for: " + scope + ":" + expectedState);
      this._cacheStorage.setItem(Constants.renewStatus + expectedState, Constants.tokenRenewStatusInProgress);
    this.loadFrame(urlNavigate, frameName);
    setTimeout(() => {
      if (this._cacheStorage.getItem(Constants.renewStatus + expectedState) === Constants.tokenRenewStatusInProgress) {
          // fail the iframe session if it"s in pending state
          this._logger.verbose("Loading frame has timed out after: " + (this.loadFrameTimeout / 1000) + " seconds for scope " + scope + ":" + expectedState);
          if (expectedState && window.callBackMappedToRenewStates[expectedState]) {
              window.callBackMappedToRenewStates[expectedState]("Token renewal operation failed due to timeout", null, "Token Renewal Failed", Constants.accessToken);
        }

          this._cacheStorage.setItem(Constants.renewStatus + expectedState, Constants.tokenRenewStatusCancelled);
      }
    }, this.loadFrameTimeout);
  }

  /*
   * Loads iframe with authorization endpoint URL
   * @ignore
   * @hidden
   */
  private loadFrame(urlNavigate: string, frameName: string): void {
    // This trick overcomes iframe navigation in IE
    // IE does not load the page consistently in iframe
    this._logger.info("LoadFrame: " + frameName);
    var frameCheck = frameName;
    setTimeout(() => {
      var frameHandle = this.addAdalFrame(frameCheck);
      if (frameHandle.src === "" || frameHandle.src === "about:blank") {
          frameHandle.src = urlNavigate;
          this._logger.infoPii("Frame Name : " + frameName + " Navigated to: " + urlNavigate);
      }
    },
      500);
  }

  /*
   * Adds the hidden iframe for silent token renewal.
   * @ignore
   * @hidden
   */
  private addAdalFrame(iframeId: string): HTMLIFrameElement {
    if (typeof iframeId === "undefined") {
      return null;
    }

    this._logger.info("Add msal frame to document:" + iframeId);
    let adalFrame = document.getElementById(iframeId) as HTMLIFrameElement;
    if (!adalFrame) {
      if (document.createElement &&
        document.documentElement &&
        (window.navigator.userAgent.indexOf("MSIE 5.0") === -1)) {
        const ifr = document.createElement("iframe");
        ifr.setAttribute("id", iframeId);
        ifr.style.visibility = "hidden";
        ifr.style.position = "absolute";
        ifr.style.width = ifr.style.height = "0";
        ifr.style.border = "0";
        adalFrame = (document.getElementsByTagName("body")[0].appendChild(ifr) as HTMLIFrameElement);
      } else if (document.body && document.body.insertAdjacentHTML) {
          document.body.insertAdjacentHTML("beforeend", "<iframe name='" + iframeId + "' id='" + iframeId + "' style='display:none'></iframe>");
      }

      if (window.frames && window.frames[iframeId]) {
        adalFrame = window.frames[iframeId];
      }
    }

    return adalFrame;
  }

  /*
   * Acquires access token using a hidden iframe.
   * @ignore
   * @hidden
   */
  private renewToken(scopes: Array<string>, resolve: Function, reject: Function, user: User, authenticationRequest: AuthenticationRequestParameters, extraQueryParameters?: string): void {
    const scope = scopes.join(" ").toLowerCase();
    this._logger.verbose("renewToken is called for scope:" + scope);
    const frameHandle = this.addAdalFrame("msalRenewFrame" + scope);

    if (extraQueryParameters) {
      authenticationRequest.extraQueryParameters = extraQueryParameters;
    }

    this.updateAcquireTokenCache(authenticationRequest, user);

    this._logger.verbose("Renew token Expected state: " + authenticationRequest.state);
    let urlNavigate = Utils.urlRemoveQueryStringParameter(authenticationRequest.createNavigateUrl(scopes), Constants.prompt) + Constants.prompt_none;
    urlNavigate = this.addHintParameters(urlNavigate, user);
    window.renewStates.push(authenticationRequest.state);
    window.requestType = Constants.renewToken;
    this.registerCallback(authenticationRequest.state, scope, resolve, reject);
    this._logger.infoPii("Navigate to:" + urlNavigate);
    frameHandle.src = "about:blank";
    this.loadIframeTimeout(urlNavigate, "msalRenewFrame" + scope, scope);
  }

  /*
   * Renews idtoken for app"s own backend when clientId is passed as a single scope in the scopes array.
   * @ignore
   * @hidden
   */
  private renewIdToken(scopes: Array<string>, resolve: Function, reject: Function, user: User, authenticationRequest: AuthenticationRequestParameters, extraQueryParameters?: string): void {
    const scope = scopes.join(" ").toLowerCase();
    this._logger.info("renewidToken is called");
    const frameHandle = this.addAdalFrame("msalIdTokenFrame");

    if (extraQueryParameters) {
      authenticationRequest.extraQueryParameters = extraQueryParameters;
    }

    this.updateAcquireTokenCache(authenticationRequest, user);

    this._logger.verbose("Renew Idtoken Expected state: " + authenticationRequest.state);
    let urlNavigate = Utils.urlRemoveQueryStringParameter(authenticationRequest.createNavigateUrl(scopes), Constants.prompt) + Constants.prompt_none;
    urlNavigate = this.addHintParameters(urlNavigate, user);
    if (this._silentLogin) {
        window.requestType = Constants.login;
        this._silentAuthenticationState = authenticationRequest.state;
    } else {
        window.requestType = Constants.renewToken;
        window.renewStates.push(authenticationRequest.state);
    }

    this.registerCallback(authenticationRequest.state, this.clientId, resolve, reject);
    this._logger.infoPii("Navigate to:" + urlNavigate);
    frameHandle.src = "about:blank";
    this.loadIframeTimeout(urlNavigate, "msalIdTokenFrame", this.clientId);
  }

  private updateAcquireTokenCache(authenticationRequest: AuthenticationRequestParameters, user: User) {
    const userIdentifier = user && user.userIdentifier || Constants.no_user;
    const acquireTokenUserKey = Constants.acquireTokenUser + Constants.resourceDelimeter + userIdentifier + Constants.resourceDelimeter + authenticationRequest.state;
    const authorityKey = Constants.authority + Constants.resourceDelimeter + authenticationRequest.state;

    this._cacheStorage.setItem(acquireTokenUserKey, JSON.stringify(user));
    this._cacheStorage.setItem(authorityKey, authenticationRequest.authority, this.storeAuthStateInCookie);
    this._cacheStorage.setItem(Constants.nonceIdToken, authenticationRequest.nonce);
  }

  /*
    * Returns the signed in user (received from a user object created at the time of login) or null.
    */
  getUser(): User {
    // idToken is first call
    if (this._user) {
      return this._user;
    }

    // frame is used to get idToken
    const rawIdToken = this._cacheStorage.getItem(Constants.idTokenKey);
    const rawClientInfo = this._cacheStorage.getItem(Constants.msalClientInfo);
    if (!Utils.isEmpty(rawIdToken) && !Utils.isEmpty(rawClientInfo)) {
      const idToken = new IdToken(rawIdToken);
      const clientInfo = new ClientInfo(rawClientInfo);
      this._user = User.createUser(idToken, clientInfo);
      return this._user;
    }

    return null;
  }

  /*
   * This method must be called for processing the response received from the STS. It extracts the hash, processes the token or error information and saves it in the cache. It then
   * calls the registered callbacks in case of redirect or resolves the promises with the result.
   * @param {string} [hash=window.location.hash] - Hash fragment of Url.
   * @hidden
   */
  private handleAuthenticationResponse(hash: string): void {
    if (hash == null) {
      hash = window.location.hash;
    }

    var self = null;
    var isPopup: boolean = false;
    var isWindowOpenerMsal = false;

    try {
        isWindowOpenerMsal = window.opener && window.opener.msal && window.opener.msal !== window.msal;
    } catch (err) {
        // err = SecurityError: Blocked a frame with origin "[url]" from accessing a cross-origin frame.
        isWindowOpenerMsal = false;
    }

    if (isWindowOpenerMsal) {
        self = window.opener.msal;
        isPopup = true;
    }
    else if (window.parent && window.parent.msal) {
      self = window.parent.msal;
    }

    const requestInfo = self.getRequestInfo(hash); //if(window.parent!==window), by using self, window.parent becomes equal to window in getRequestInfo method specifically
    let token: string = null, tokenReceivedCallback: (errorDesc: string, token: string, error: string, tokenType: string) => void = null, tokenType: string, saveToken: boolean = true;
    self._logger.info("Returned from redirect url");
    if (window.parent !== window && window.parent.msal) {
        tokenReceivedCallback = window.parent.callBackMappedToRenewStates[requestInfo.stateResponse];
    }
    else if (isWindowOpenerMsal) {
        tokenReceivedCallback = window.opener.callBackMappedToRenewStates[requestInfo.stateResponse];
    }
    else {
        if (self._navigateToLoginRequestUrl) {
            tokenReceivedCallback = null;
            self._cacheStorage.setItem(Constants.urlHash, hash);
            saveToken = false;
            if (window.parent === window && !isPopup) {
                window.location.href = self._cacheStorage.getItem(Constants.loginRequest, this.storeAuthStateInCookie);
            }
            return;
        }
        else {
            tokenReceivedCallback = self._tokenReceivedCallback;
            window.location.hash = "";
        }

    }

    self.saveTokenFromHash(requestInfo);

    if ((requestInfo.requestType === Constants.renewToken) && window.parent) {
        if (window.parent !== window) {
            self._logger.verbose("Window is in iframe, acquiring token silently");
        } else {
            self._logger.verbose("acquiring token interactive in progress");
        }

    token = requestInfo.parameters[Constants.accessToken] || requestInfo.parameters[Constants.idToken];
    tokenType = Constants.accessToken;
    } else if (requestInfo.requestType === Constants.login) {
    token = requestInfo.parameters[Constants.idToken];
    tokenType = Constants.idToken;
    }

    var errorDesc = requestInfo.parameters[Constants.errorDescription];
    var error = requestInfo.parameters[Constants.error];
    try {
        if (tokenReceivedCallback) {
            //We should only send the stae back to the developer if it matches with what we received from the server
            if (requestInfo.stateMatch) {
                tokenReceivedCallback.call(self, errorDesc, token, error, tokenType, this.getUserState(requestInfo.stateResponse));
            }
            else {
                tokenReceivedCallback.call(self, errorDesc, token, error, tokenType, null);
            }
        }

    } catch (err) {
        self._logger.error("Error occurred in token received callback function: " + err);
    }
    if (isWindowOpenerMsal) {
        for (var i = 0; i < window.opener.openedWindows.length; i++) {
            window.opener.openedWindows[i].close();
        }
    }
  }

  /*
   * This method must be called for processing the response received from AAD. It extracts the hash, processes the token or error, saves it in the cache and calls the registered callbacks with the result.
   * @param {string} authority authority received in the redirect response from AAD.
   * @param {TokenResponse} requestInfo an object created from the redirect response from AAD comprising of the keys - parameters, requestType, stateMatch, stateResponse and valid.
   * @param {User} user user object for which scopes are consented for. The default user is the logged in user.
   * @param {ClientInfo} clientInfo clientInfo received as part of the response comprising of fields uid and utid.
   * @param {IdToken} idToken idToken received as part of the response.
   * @ignore
   * @private
   * @hidden
   */
   /* tslint:disable:no-string-literal */
  private saveAccessToken(authority: string, tokenResponse: TokenResponse, user: User, clientInfo: string, idToken: IdToken): void {
    let scope: string;
    let clientObj: ClientInfo = new ClientInfo(clientInfo);
    if (tokenResponse.parameters.hasOwnProperty("scope")) {
      scope = tokenResponse.parameters["scope"];
      const consentedScopes = scope.split(" ");
      const accessTokenCacheItems =
        this._cacheStorage.getAllAccessTokens(this.clientId, authority);
      for (let i = 0; i < accessTokenCacheItems.length; i++) {
        const accessTokenCacheItem = accessTokenCacheItems[i];
        if (accessTokenCacheItem.key.userIdentifier === user.userIdentifier) {
          const cachedScopes = accessTokenCacheItem.key.scopes.split(" ");
          if (Utils.isIntersectingScopes(cachedScopes, consentedScopes)) {
              this._cacheStorage.removeItem(JSON.stringify(accessTokenCacheItem.key));
          }
        }
      }
      const accessTokenKey = new AccessTokenKey(authority, this.clientId, scope, clientObj.uid, clientObj.utid);
      const accessTokenValue = new AccessTokenValue(tokenResponse.parameters[Constants.accessToken], idToken.rawIdToken, Utils.expiresIn(tokenResponse.parameters[Constants.expiresIn]).toString(), clientInfo);
      this._cacheStorage.setItem(JSON.stringify(accessTokenKey), JSON.stringify(accessTokenValue));
    } else {
      scope = this.clientId;
      const accessTokenKey = new AccessTokenKey(authority, this.clientId, scope, clientObj.uid, clientObj.utid);
      const accessTokenValue = new AccessTokenValue(tokenResponse.parameters[Constants.idToken], tokenResponse.parameters[Constants.idToken], idToken.expiration, clientInfo);
      this._cacheStorage.setItem(JSON.stringify(accessTokenKey), JSON.stringify(accessTokenValue));
    }
  }

  /*
   * Saves token or error received in the response from AAD in the cache. In case of id_token, it also creates the user object.
   * @ignore
   * @hidden
   */
  protected saveTokenFromHash(tokenResponse: TokenResponse): void {
    this._logger.info("State status:" + tokenResponse.stateMatch + "; Request type:" + tokenResponse.requestType);
    this._cacheStorage.setItem(Constants.msalError, "");
    this._cacheStorage.setItem(Constants.msalErrorDescription, "");
    const authorityKey = Constants.authority + Constants.resourceDelimeter + tokenResponse.stateResponse;
    var acquireTokenUserKey: string = "";

    // Record error
    if (tokenResponse.parameters.hasOwnProperty(Constants.errorDescription) || tokenResponse.parameters.hasOwnProperty(Constants.error)) {
      this._logger.infoPii("Error :" + tokenResponse.parameters[Constants.error] + "; Error description:" + tokenResponse.parameters[Constants.errorDescription]);
      this._cacheStorage.setItem(Constants.msalError, tokenResponse.parameters["error"]);
      this._cacheStorage.setItem(Constants.msalErrorDescription, tokenResponse.parameters[Constants.errorDescription]);
      if (tokenResponse.requestType === Constants.login) {
        this._loginInProgress = false;
        this._cacheStorage.setItem(Constants.loginError, tokenResponse.parameters[Constants.errorDescription] + ":" + tokenResponse.parameters[Constants.error]);
      }

      if (tokenResponse.requestType === Constants.renewToken) {
          this._acquireTokenInProgress = false;
          var userKey = this.getUser() !== null ? this.getUser().userIdentifier : "";
          acquireTokenUserKey = Constants.acquireTokenUser + Constants.resourceDelimeter + userKey + Constants.resourceDelimeter + tokenResponse.stateResponse;
      }

    } else {
      // It must verify the state from redirect
      if (tokenResponse.stateMatch) {
        // record tokens to storage if exists
        this._logger.info("State is right");
        if (tokenResponse.parameters.hasOwnProperty(Constants.sessionState)) {
            this._cacheStorage.setItem(Constants.msalSessionState, tokenResponse.parameters[Constants.sessionState]);
        }
        var idToken: IdToken;
        var clientInfo: string = "";
        if (tokenResponse.parameters.hasOwnProperty(Constants.accessToken)) {
          this._logger.info("Fragment has access token");
          this._acquireTokenInProgress = false;
          let user: User;
          if (tokenResponse.parameters.hasOwnProperty(Constants.idToken)) {
            idToken = new IdToken(tokenResponse.parameters[Constants.idToken]);
          } else {
            idToken = new IdToken(this._cacheStorage.getItem(Constants.idTokenKey));
          }

            let authority: string = this._cacheStorage.getItem(authorityKey, this.storeAuthStateInCookie);
            if (!Utils.isEmpty(authority)) {
                authority = Utils.replaceFirstPath(authority, idToken.tenantId);
          }

          if (tokenResponse.parameters.hasOwnProperty(Constants.clientInfo)) {
            clientInfo = tokenResponse.parameters[Constants.clientInfo];
            user = User.createUser(idToken, new ClientInfo(clientInfo));
          } else {
            this._logger.warning("ClientInfo not received in the response from AAD");
            user = User.createUser(idToken, new ClientInfo(clientInfo));
          }

          acquireTokenUserKey = Constants.acquireTokenUser + Constants.resourceDelimeter + user.userIdentifier + Constants.resourceDelimeter + tokenResponse.stateResponse;
            var acquireTokenUserKey_nouser = Constants.acquireTokenUser + Constants.resourceDelimeter + Constants.no_user + Constants.resourceDelimeter + tokenResponse.stateResponse;
            let cachedUser: string = this._cacheStorage.getItem(acquireTokenUserKey);
            let acquireTokenUser: User;
            if (!Utils.isEmpty(cachedUser)) {
                acquireTokenUser = JSON.parse(cachedUser);
            if (user && acquireTokenUser && Utils.compareObjects(user, acquireTokenUser)) {
              this.saveAccessToken(authority, tokenResponse, user, clientInfo, idToken);
              this._logger.info(
                "The user object received in the response is the same as the one passed in the acquireToken request");
            } else {
              this._logger.warning(
                "The user object created from the response is not the same as the one passed in the acquireToken request");
            }
            }
            else if (!Utils.isEmpty(this._cacheStorage.getItem(acquireTokenUserKey_nouser))) {
                  this.saveAccessToken(authority, tokenResponse, user, clientInfo, idToken);
          }
        }

        if (tokenResponse.parameters.hasOwnProperty(Constants.idToken)) {
            this._logger.info("Fragment has id token");
            this._loginInProgress = false;
            idToken = new IdToken(tokenResponse.parameters[Constants.idToken]);
            if (tokenResponse.parameters.hasOwnProperty(Constants.clientInfo)) {
              clientInfo = tokenResponse.parameters[Constants.clientInfo];
            } else {
              this._logger.warning("ClientInfo not received in the response from AAD");
            }

            let authority: string = this._cacheStorage.getItem(authorityKey, this.storeAuthStateInCookie);
            if (!Utils.isEmpty(authority)) {
              authority = Utils.replaceFirstPath(authority, idToken.tenantId);
            }

            this._user = User.createUser(idToken, new ClientInfo(clientInfo));
            if (idToken && idToken.nonce) {
              if (idToken.nonce !== this._cacheStorage.getItem(Constants.nonceIdToken, this.storeAuthStateInCookie)) {
                  this._user = null;
                  this._cacheStorage.setItem(Constants.loginError, "Nonce Mismatch. Expected Nonce: " + this._cacheStorage.getItem(Constants.nonceIdToken, this.storeAuthStateInCookie) + "," + "Actual Nonce: " + idToken.nonce);
                  this._logger.error("Nonce Mismatch.Expected Nonce: " + this._cacheStorage.getItem(Constants.nonceIdToken, this.storeAuthStateInCookie) + "," + "Actual Nonce: " + idToken.nonce);
              } else {
                this._cacheStorage.setItem(Constants.idTokenKey, tokenResponse.parameters[Constants.idToken]);
                this._cacheStorage.setItem(Constants.msalClientInfo, clientInfo);

                // Save idToken as access token for app itself
                this.saveAccessToken(authority, tokenResponse, this._user, clientInfo, idToken);
              }
            } else {
              this._logger.error("Invalid id_token received in the response");
              tokenResponse.parameters["error"] = "invalid idToken";
              tokenResponse.parameters["error_description"] = "Invalid idToken. idToken: " + tokenResponse.parameters[Constants.idToken];
              this._cacheStorage.setItem(Constants.msalError, "invalid idToken");
              this._cacheStorage.setItem(Constants.msalErrorDescription, "Invalid idToken. idToken: " + tokenResponse.parameters[Constants.idToken]);
            }
        }
      } else {
        this._logger.error("State Mismatch.Expected State: " + this._cacheStorage.getItem(Constants.stateLogin, this.storeAuthStateInCookie) + "," + "Actual State: " + tokenResponse.stateResponse);
        tokenResponse.parameters["error"] = "Invalid_state";
        tokenResponse.parameters["error_description"] = "Invalid_state. state: " + tokenResponse.stateResponse;
        this._cacheStorage.setItem(Constants.msalError, "Invalid_state");
          this._cacheStorage.setItem(Constants.msalErrorDescription, "Invalid_state. state: " + tokenResponse.stateResponse);
      }
      }
      this._cacheStorage.setItem(Constants.renewStatus + tokenResponse.stateResponse, Constants.tokenRenewStatusCompleted);
<<<<<<< HEAD
      this._cacheStorage.removeAcquireTokenEntries(authorityKey, acquireTokenUserKey, tokenResponse.stateResponse);
      //this is required if navigateToLoginRequestUrl=false
      if (this.storeAuthStateInCookie) {
          this._cacheStorage.setItemCookie(authorityKey, "", -1);
          this._cacheStorage.clearCookie();
      }
=======
      this._cacheStorage.removeAcquireTokenEntries(this.storeAuthStateInCookie);
>>>>>>> 35b95dc8
  }
  /* tslint:enable:no-string-literal */

  /*
   * Checks if the redirect response is received from the STS. In case of redirect, the url fragment has either id_token, access_token or error.
   * @param {string} hash - Hash passed from redirect page.
   * @returns {Boolean} - true if response contains id_token, access_token or error, false otherwise.
   * @hidden
   */
  isCallback(hash: string): boolean {
    hash = this.getHash(hash);
    const parameters = Utils.deserialize(hash);
    return (
      parameters.hasOwnProperty(Constants.errorDescription) ||
      parameters.hasOwnProperty(Constants.error) ||
      parameters.hasOwnProperty(Constants.accessToken) ||
      parameters.hasOwnProperty(Constants.idToken)

    );
  }

  /*
   * Returns the anchor part(#) of the URL
   * @ignore
   * @hidden
   */
  private getHash(hash: string): string {
    if (hash.indexOf("#/") > -1) {
      hash = hash.substring(hash.indexOf("#/") + 2);
    } else if (hash.indexOf("#") > -1) {
      hash = hash.substring(1);
    }

    return hash;
  }

  /*
    * Creates a requestInfo object from the URL fragment and returns it.
    * @param {string} hash  -  Hash passed from redirect page
    * @returns {TokenResponse} an object created from the redirect response from AAD comprising of the keys - parameters, requestType, stateMatch, stateResponse and valid.
    * @ignore
    * @hidden
    */
  protected getRequestInfo(hash: string): TokenResponse {
    hash = this.getHash(hash);
    const parameters = Utils.deserialize(hash);
    const tokenResponse = new TokenResponse();
    if (parameters) {
      tokenResponse.parameters = parameters;
      if (parameters.hasOwnProperty(Constants.errorDescription) ||
        parameters.hasOwnProperty(Constants.error) ||
        parameters.hasOwnProperty(Constants.accessToken) ||
        parameters.hasOwnProperty(Constants.idToken)) {
        tokenResponse.valid = true;
        // which call
        let stateResponse: string;
        if (parameters.hasOwnProperty("state")) {
            stateResponse = parameters.state;
        } else {
            return tokenResponse;
        }

        tokenResponse.stateResponse = stateResponse;
        // async calls can fire iframe and login request at the same time if developer does not use the API as expected
        // incoming callback needs to be looked up to find the request type
        if (stateResponse === this._cacheStorage.getItem(Constants.stateLogin, this.storeAuthStateInCookie) || stateResponse === this._silentAuthenticationState) { // loginRedirect
            tokenResponse.requestType = Constants.login;
            tokenResponse.stateMatch = true;
            return tokenResponse;
        } else if (stateResponse === this._cacheStorage.getItem(Constants.stateAcquireToken, this.storeAuthStateInCookie)) { //acquireTokenRedirect
            tokenResponse.requestType = Constants.renewToken;
            tokenResponse.stateMatch = true;
            return tokenResponse;
        }

        // external api requests may have many renewtoken requests for different resource
        if (!tokenResponse.stateMatch) {
          tokenResponse.requestType = window.requestType;
          const statesInParentContext = window.renewStates;
          for (let i = 0; i < statesInParentContext.length; i++) {
            if (statesInParentContext[i] === tokenResponse.stateResponse) {
              tokenResponse.stateMatch = true;
              break;
            }
          }
        }
      }
    }
    return tokenResponse;
  }

  /*
    * Extracts scope value from the state sent with the authentication request.
    * @returns {string} scope.
    * @ignore
    * @hidden
    */
  private getScopeFromState(state: string): string {
    if (state) {
      const splitIndex = state.indexOf("|");
      if (splitIndex > -1 && splitIndex + 1 < state.length) {
        return state.substring(splitIndex + 1);
      }
    }
    return "";
  }

    /*
    * Extracts state value from the userState sent with the authentication request.
    * @returns {string} scope.
    * @ignore
    * @hidden
    */
    getUserState (state: string) {
        if (state) {
            const splitIndex = state.indexOf("|");
            if (splitIndex > -1 && splitIndex + 1 < state.length) {
                return state.substring(splitIndex + 1);
            }
        }
        return "";
    }


  /*
    * Returns whether current window is in ifram for token renewal
    * @ignore
    * @hidden
    */
  private isInIframe() {
      return window.parent !== window;
  }

  loginInProgress(): boolean {
      var pendingCallback = this._cacheStorage.getItem(Constants.urlHash);
      if (pendingCallback) {
          return true;
      }
      return this._loginInProgress;
  }

 private getHostFromUri(uri: string): string {
      // remove http:// or https:// from uri
      var extractedUri = String(uri).replace(/^(https?:)\/\//, "");
      extractedUri = extractedUri.split("/")[0];
      return extractedUri;
 }

  protected getScopesForEndpoint(endpoint: string) : Array<string> {
      // if user specified list of unprotectedResources, no need to send token to these endpoints, return null.
      if (this._unprotectedResources.length > 0) {
          for (var i = 0; i < this._unprotectedResources.length; i++) {
              if (endpoint.indexOf(this._unprotectedResources[i]) > -1) {
                  return null;
              }
          }
      }

      if (this._protectedResourceMap.size > 0) {
          for (let key of Array.from(this._protectedResourceMap.keys())) {
              // configEndpoint is like /api/Todo requested endpoint can be /api/Todo/1
              if (endpoint.indexOf(key) > -1) {
                  return this._protectedResourceMap.get(key);
              }
          }
      }

      // default resource will be clientid if nothing specified
      // App will use idtoken for calls to itself
      // check if it's staring from http or https, needs to match with app host
      if (endpoint.indexOf("http://") > -1 || endpoint.indexOf("https://") > -1) {
          if (this.getHostFromUri(endpoint) === this.getHostFromUri(this.getRedirectUri())) {
              return new Array<string>(this.clientId);
          }
      } else {
      // in angular level, the url for $http interceptor call could be relative url,
      // if it's relative call, we'll treat it as app backend call.
          return new Array<string>(this.clientId);
      }

      // if not the app's own backend or not a domain listed in the endpoints structure
      return null;
  }

  //These APIS are exposed for msalAngular wrapper only
    protected setloginInProgress(loginInProgress : boolean) {
        this._loginInProgress = loginInProgress;
    }

    protected getAcquireTokenInProgress(): boolean {
        return this._acquireTokenInProgress;
    }

    protected setAcquireTokenInProgress(acquireTokenInProgress : boolean) {
        this._acquireTokenInProgress = acquireTokenInProgress;
    }

    protected getLogger() {
        return this._logger;
    }
}<|MERGE_RESOLUTION|>--- conflicted
+++ resolved
@@ -1729,16 +1729,7 @@
       }
       }
       this._cacheStorage.setItem(Constants.renewStatus + tokenResponse.stateResponse, Constants.tokenRenewStatusCompleted);
-<<<<<<< HEAD
-      this._cacheStorage.removeAcquireTokenEntries(authorityKey, acquireTokenUserKey, tokenResponse.stateResponse);
-      //this is required if navigateToLoginRequestUrl=false
-      if (this.storeAuthStateInCookie) {
-          this._cacheStorage.setItemCookie(authorityKey, "", -1);
-          this._cacheStorage.clearCookie();
-      }
-=======
       this._cacheStorage.removeAcquireTokenEntries(this.storeAuthStateInCookie);
->>>>>>> 35b95dc8
   }
   /* tslint:enable:no-string-literal */
 
