import {Configuration, UserAgentApplication} from "../src/index";
import { Constants, ErrorCodes, ErrorDescription} from '../src/Constants';
import {Authority} from "../src/Authority";
import {AuthenticationRequestParameters} from "../src/AuthenticationRequestParameters";
import {AuthorityFactory} from "../src/AuthorityFactory";


describe('Msal', function (): any {
    let window: any;
    let msal: any;
    var mathMock = {
        random: function (): any {
            return 0.2;
        },
        round: function (val: any): any {
            return 1000;
        }
    };

    var mockFrames = {};

    var documentMock = {
        getElementById: function (frameId: any) {
            if (!mockFrames[frameId]) {
                mockFrames[frameId] = { src: 'start' };
            }
            return mockFrames[frameId];
        }
    };

    var RESOURCE_DELIMETER = '|';
    var DEFAULT_INSTANCE = "https://login.microsoftonline.com/";
    var TEST_REDIR_URI = "https://localhost:8081/redirect.html";
    var TENANT = 'common';
    var validAuthority = DEFAULT_INSTANCE + TENANT;

    var storageFake = function () {
        var store = {};

        let accessTokenCacheItem = {
            key: {
                authority: "",
                clientId: "",
                scopes: "",
                userIdentifer: ""
            },
            value: {
                accessToken: "",
                idToken: "",
                expiresIn: "",
                clientInfo: ""
            }
        };

        return {
            getItem: function (key: any, storeAuthStateInCookie?: boolean) {
                if (storeAuthStateInCookie) {
                    return this.getItemCookie(key);
                }
                return store[key];
            },
            setItem: function (key: any, value: any, storeAuthStateInCookie?: boolean) {
                if (typeof value !== 'undefined') {
                    store[key] = value;
                }
                if (storeAuthStateInCookie) {
                    this.setItemCookie(key, value);
                }

            },
            removeItem: function (key: any) {
                if (typeof store[key] !== 'undefined') {
                    delete store[key];
                }
            },
            clear: function () {
                store = {};
            },
            storeVerify: function () {
                return store;
            },
            getAllAccessTokens: function (clientId: any, userIdentifier: any) {
                var results = [];
                for (var key in store) {
                    if (store.hasOwnProperty(key)) {
                        if (key.match(clientId) && key.match(userIdentifier)) {
                            let value = this.getItem(key);
                            if (value) {
                                let accessTokenCacheItem = <any>{};
                                accessTokenCacheItem.key = JSON.parse(key);
                                accessTokenCacheItem.value = JSON.parse(value);
                                results.push(accessTokenCacheItem);
                            }
                        }
                    }
                }
                return results;
            },

            setItemCookie(cName: string, cValue: string, expires?: number): void {
                var cookieStr = cName + "=" + cValue + ";";
                if (expires) {
                    var expireTime = this.setExpirationCookie(expires);
                    cookieStr += "expires=" + expireTime + ";";
                }

                document.cookie = cookieStr;
            },

            getItemCookie(cName: string): string {
                var name = cName + "=";
                var ca = document.cookie.split(';');
                for (var i = 0; i < ca.length; i++) {
                    var c = ca[i];
                    while (c.charAt(0) === ' ') {
                        c = c.substring(1);
                    }
                    if (c.indexOf(name) === 0) {
                        return c.substring(name.length, c.length);
                    }
                }
                return "";
            },

            removeAcquireTokenEntries: function () {
                return;
            },

            setExpirationCookie(cookieLife: number): string {
                var today = new Date();
                var expr = new Date(today.getTime() + cookieLife * 24 * 60 * 60 * 1000);
                return expr.toUTCString();
            },

            clearCookie(): void {
                this.setItemCookie(Constants.nonceIdToken, '', -1);
                this.setItemCookie(Constants.stateLogin, '', -1);
                this.setItemCookie(Constants.loginRequest, '', -1);
            }
        };
    }();

    beforeEach(function () {
        // one item in cache
        storageFake.clear();
        var secondsNow = mathMock.round(0);
        let $window: any = {
            location: {
                hash: '#hash',
                href: 'href',
                replace: function (val: any) {
<<<<<<< HEAD
                    return;
                }
=======
                return; }
>>>>>>> 196e305f
            },
            localStorage: {},
            sessionStorage: {},
            atob: atob,
            innerWidth: 100,
            innerHeight: 100,
        };
        $window.localStorage = storageFake;
        $window.sessionStorage = storageFake;
        // Init
        let global = <any>{};
        global.window = $window;
        global.localStorage = storageFake;
        global.sessionStorage = storageFake;
        global.document = documentMock;
        global.Math = mathMock;

<<<<<<< HEAD
        msal = new UserAgentApplication("0813e1d1-ad72-46a9-8665-399bba48c201", null, function (errorDes, token, error) {
            return;
        });
        msal._user = null;
        msal._renewStates = [];
        msal._activeRenewals = {};
        msal._cacheStorage = storageFake;
=======
        let config = Configuration.buildConfiguration({clientId: "0813e1d1-ad72-46a9-8665-399bba48c201" }, {}, {}, {});
        msal = new UserAgentApplication(config, function (errorDes, token, error) {});
        // msal = new UserAgentApplication("0813e1d1-ad72-46a9-8665-399bba48c201", null, function (errorDes, token, error) {});
        msal.account = null;
        msal.renewStates = [];
        msal.activeRenewals = {};
        msal.pCacheStorage = storageFake;
>>>>>>> 196e305f

        jasmine.Ajax.install();

        const validOpenIdConfigurationResponse = `{"authorization_endpoint":"${validAuthority}/oauth2/v2.0/authorize","token_endpoint":"https://token_endpoint","issuer":"https://fakeIssuer", "end_session_endpoint":"https://end_session_endpoint"}`;

        jasmine.Ajax.stubRequest(/.*openid-configuration/i).andReturn({
            responseText: validOpenIdConfigurationResponse
        });
        jasmine.Ajax.stubRequest(/.*discovery\/instance/i).andReturn({
            responseText: '{"tenant_discovery_endpoint":"https://tenant_discovery_endpoint/openid-configuration"}'
        });
    });

    afterEach(function () {
        jasmine.Ajax.uninstall();
    });

    it('navigates user to login and prompt parameter is not passed by default', (done) => {
        expect(msal.getRedirectUri()).toBe(global.window.location.href);
        msal.promptUser = function (args: string) {
            expect(args).toContain(DEFAULT_INSTANCE + TENANT + '/oauth2/v2.0/authorize?response_type=id_token&scope=openid%20profile');
            expect(args).toContain('&client_id=' + msal.pConfig.auth.clientId);
            expect(args).toContain('&redirect_uri=' + encodeURIComponent(msal.getRedirectUri()));
            expect(args).toContain('&state');
            expect(args).toContain('&client_info=1');
            expect(args).not.toContain(Constants.prompt_select_account);
            expect(args).not.toContain(Constants.prompt_none);
            done();
        };

        msal.loginRedirect();

    });

    it('navigates user to login and prompt parameter is passed as extraQueryParameter', (done) => {
        expect(msal.getRedirectUri()).toBe(global.window.location.href);
        msal.promptUser = function (args: string) {
            expect(args).toContain(DEFAULT_INSTANCE + TENANT + '/oauth2/v2.0/authorize?response_type=id_token&scope=openid%20profile');
            expect(args).toContain('&client_id=' + msal.pConfig.auth.clientId);
            expect(args).toContain('&redirect_uri=' + encodeURIComponent(msal.getRedirectUri()));
            expect(args).toContain('&state');
            expect(args).toContain('&client_info=1');
            expect(args).toContain(Constants.prompt_select_account);
            expect(args).not.toContain(Constants.prompt_none);
            done();
        };

        msal.loginRedirect(null, Constants.prompt_select_account);
    });

    it('navigates user to login and prompt parameter is passed as extraQueryParameter', (done) => {
        expect(msal.getRedirectUri()).toBe(global.window.location.href);
        msal.promptUser = function (args: string) {
            expect(args).toContain(DEFAULT_INSTANCE + TENANT + '/oauth2/v2.0/authorize?response_type=id_token&scope=openid%20profile');
            expect(args).toContain('&client_id=' + msal.pConfig.auth.clientId);
            expect(args).toContain('&redirect_uri=' + encodeURIComponent(msal.getRedirectUri()));
            expect(args).toContain('&state');
            expect(args).toContain('&client_info=1');
            expect(args).not.toContain(Constants.prompt_select_account);
            expect(args).toContain(Constants.prompt_none);
            done();
        };

        msal.loginRedirect(null, Constants.prompt_none);
    });

    it('navigates user to redirectURI passed as extraQueryParameter', (done) => {
        var config = Configuration.buildConfiguration({clientId: "0813e1d1-ad72-46a9-8665-399bba48c201", redirectUri: TEST_REDIR_URI}, {}, {}, {});

        msal = new UserAgentApplication(config, function (errorDes, token, error){return; });
        msal.account = null;
        msal.renewStates = [];
        msal.activeRenewals = {};
        msal.pCacheStorage = storageFake;
        expect(msal.pConfig.redirectUri).toBe(TEST_REDIR_URI);
        msal.promptUser = function (args: string) {
            expect(args).toContain(DEFAULT_INSTANCE + TENANT + '/oauth2/v2.0/authorize?response_type=id_token&scope=openid%20profile');
            expect(args).toContain('&client_id=' + msal.pConfig.clientId);
            expect(args).toContain('&redirect_uri=' + encodeURIComponent(msal.pConfig.redirectUri));
            expect(args).toContain('&state');
            expect(args).toContain('&client_info=1');
            done();
        };

        msal.loginRedirect();
    });

    it('uses current location.href as returnUri by default, even if location changed after UserAgentApplication was instantiated', (done) => {
        history.pushState(null, null, '/new_pushstate_uri');
        msal.promptUser = function (args: string) {
            expect(args).toContain('&redirect_uri=' + encodeURIComponent('http://localhost:8080/new_pushstate_uri'));
            done();
        };
        msal.loginRedirect();
    });

    it('tests getCachedToken when authority is not passed and single accessToken is present in the cache for a set of scopes', function () {
        var accessTokenKey = {
            authority: validAuthority,
            clientId: "0813e1d1-ad72-46a9-8665-399bba48c201",
            scopes: "S1",
            userIdentifer: "1234"
        };
        var accessTokenValue = {
            accessToken: "accessToken",
            idToken: "idToken",
            expiresIn: "150000000000000",
            clientInfo: ""
        };
        storageFake.setItem(JSON.stringify(accessTokenKey), JSON.stringify(accessTokenValue));
        var user = { userIdentifier: "1234" };
        let cacheResult = msal.getCachedToken({ scopes: ['S1'] }, user);
        expect(cacheResult.token).toBe('accessToken');
        expect(cacheResult.errorDesc).toBe(null);
        expect(cacheResult.error).toBe(null);
        storageFake.clear();
    });

    it('tests getCachedToken when authority is not passed and multiple accessTokens are present in the cache for the same set of scopes', function () {
        var accessTokenKey = {
            authority: validAuthority,
            clientId: "0813e1d1-ad72-46a9-8665-399bba48c201",
            scopes: "S1",
            userIdentifer: "1234"
        };
        var accessTokenValue = {
            accessToken: "accessToken",
            idToken: "idToken",
            expiresIn: "150000000000000",
            clientInfo: ""
        };
        storageFake.setItem(JSON.stringify(accessTokenKey), JSON.stringify(accessTokenValue));
        accessTokenKey.scopes = "S1 S2";
        accessTokenKey.authority = "authority2";
        storageFake.setItem(JSON.stringify(accessTokenKey), JSON.stringify(accessTokenValue));
        var user = { userIdentifier: "1234" };
        let cacheResult = msal.getCachedToken({ scopes: ["S1"] }, user);
        expect(cacheResult.errorDesc).toBe("The cache contains multiple tokens satisfying the requirements. Call AcquireToken again providing more requirements like authority");
        expect(cacheResult.token).toBe(null);
        expect(cacheResult.error).toBe("multiple_matching_tokens_detected");
        storageFake.clear();
    });

    it('tests getCachedToken without sending authority when no matching accesstoken is found and multiple authorities exist', function () {
        var accessTokenKey = {
            authority: validAuthority,
            clientId: "0813e1d1-ad72-46a9-8665-399bba48c201",
            scopes: "S1",
            userIdentifer: "1234"
        };
        var accessTokenValue = {
            accessToken: "accessToken",
            idToken: "idToken",
            expiresIn: "150000000000000",
            clientInfo: ""
        };
        storageFake.setItem(JSON.stringify(accessTokenKey), JSON.stringify(accessTokenValue));
        accessTokenKey.scopes = 'S2';
        accessTokenKey.authority = 'authority2';
        storageFake.setItem(JSON.stringify(accessTokenKey), JSON.stringify(accessTokenValue));

        var user = { userIdentifier: "1234" };
        let cacheResult = msal.getCachedToken({ scopes: ['S3'] }, user);
        expect(cacheResult.errorDesc).toBe("Multiple authorities found in the cache. Pass authority in the API overload.");
        expect(cacheResult.token).toBe(null);
        expect(cacheResult.error).toBe("multiple_matching_tokens_detected");
        storageFake.clear();
    });

    it('tests getCachedToken when authority is passed and no matching accessToken is found', function () {
        var accessTokenKey = {
            authority: validAuthority,
            clientId: "0813e1d1-ad72-46a9-8665-399bba48c201",
            scopes: "S1",
            userIdentifer: "1234"
        };
        var accessTokenValue = {
            accessToken: "accessToken",
            idToken: "idToken",
            expiresIn: "150000000000000",
            clientInfo: ""
        };
        storageFake.setItem(JSON.stringify(accessTokenKey), JSON.stringify(accessTokenValue));
        var user = { userIdentifier: "1234" };
        let cacheResult = msal.getCachedToken({ authority: "authority2", scopes: ['S1'] }, user);
        expect(cacheResult).toBe(null);
        storageFake.clear();
    });

    it('tests getCachedToken when authority is passed and single matching accessToken is found', function () {
        var accessTokenKey = {
            authority: validAuthority,
            clientId: "0813e1d1-ad72-46a9-8665-399bba48c201",
            scopes: "S1",
            userIdentifer: "1234"
        };
        var accessTokenValue = {
            accessToken: "accessToken1",
            idToken: "idToken",
            expiresIn: "150000000000000",
            clientInfo: ""
        };
        storageFake.setItem(JSON.stringify(accessTokenKey), JSON.stringify(accessTokenValue));
        accessTokenKey.authority = "authority2";
        accessTokenValue.accessToken = "accessToken2";
        storageFake.setItem(JSON.stringify(accessTokenKey), JSON.stringify(accessTokenValue));
        var user = { userIdentifier: "1234" };
        let cacheResult1 = msal.getCachedToken({ authority: validAuthority, scopes: ['S1'] }, user);
        expect(cacheResult1.errorDesc).toBe(null);
        expect(cacheResult1.token).toBe('accessToken1');
        expect(cacheResult1.error).toBe(null);
        let cacheResult2 = msal.getCachedToken({ authority: "authority2", scopes: ['S1'] }, user);
        expect(cacheResult2.errorDesc).toBe(null);
        expect(cacheResult2.token).toBe('accessToken2');
        expect(cacheResult2.error).toBe(null);
        storageFake.clear();
    });

    it('tests getCachedToken when authority is passed and multiple matching accessTokens are found', function () {
        var accessTokenKey = {
            authority: validAuthority,
            clientId: "0813e1d1-ad72-46a9-8665-399bba48c201",
            scopes: "S1",
            userIdentifer: "1234"
        };
        var accessTokenValue = {
            accessToken: "accessToken1",
            idToken: "idToken",
            expiresIn: "150000000000000",
            clientInfo: ""
        };
        storageFake.setItem(JSON.stringify(accessTokenKey), JSON.stringify(accessTokenValue));
        accessTokenKey.authority = validAuthority;
        accessTokenKey.scopes = "S1 S2";
        storageFake.setItem(JSON.stringify(accessTokenKey), JSON.stringify(accessTokenValue));
        var user = { userIdentifier: "1234" };
        let cacheResult = msal.getCachedToken({ authority: validAuthority, scopes: ['S1'] }, user);
        expect(cacheResult.errorDesc).toBe("The cache contains multiple tokens satisfying the requirements.Call AcquireToken again providing more requirements like authority");
        expect(cacheResult.token).toBe(null);
        expect(cacheResult.error).toBe("multiple_matching_tokens_detected");
        storageFake.clear();
    });

    it('tests getCachedToken when authority is passed and single matching accessToken is found which is expired', function () {
        var accessTokenKey = {
            authority: validAuthority,
            clientId: "0813e1d1-ad72-46a9-8665-399bba48c201",
            scopes: "S1",
            userIdentifer: "1234"
        };
        var accessTokenValue = {
            accessToken: "accessToken1",
            idToken: "idToken",
            expiresIn: "1300",
            clientInfo: ""
        };
        storageFake.setItem(JSON.stringify(accessTokenKey), JSON.stringify(accessTokenValue));
        var user = { userIdentifier: "1234" };
        let cacheResult = msal.getCachedToken({ authority: validAuthority, scopes: ['S1'] }, user);
        expect(cacheResult).toBe(null);
        expect(storageFake.getItem(JSON.stringify(accessTokenKey))).toBe(undefined);
        storageFake.clear();
    });

    it('tests saveTokenForHash in case of error', function () {
        var requestInfo = {
            valid: false,
            parameters: { 'error_description': 'error description', 'error': 'invalid' },
            stateMatch: false,
            stateResponse: '',
            requestType: 'unknown'
        };

        var _cacheStorage = msal._cacheStorage.removeAcquireTokenEntries;
        msal._cacheStorage.removeAcquireTokenEntries = function () {
            return;
        };
        msal.saveTokenFromHash(requestInfo);
        msal._cacheStorage.removeAcquireTokenEntries = _cacheStorage;
        expect(storageFake.getItem(Constants.msalError)).toBe('invalid');
        expect(storageFake.getItem(Constants.msalErrorDescription)).toBe('error description');
    });

    it('tests if login function exits with error if loginInProgress is true and callback is called with loginProgress error', function () {
        msal._loginInProgress = true;
        var errDesc = '', token = '', err = '', tokenType = '';
        var callback = function (valErrDesc: string, valToken: string, valErr: string, valTokenType: string) {
            errDesc = valErrDesc;
            token = valToken;
            err = valErr;
            tokenType = valTokenType;
        };
        msal._tokenReceivedCallback = callback;
        msal.loginRedirect();
        expect(errDesc).toBe(ErrorDescription.loginProgressError);
        expect(err).toBe(ErrorCodes.loginProgressError);
        expect(token).toBe(null);
        expect(tokenType).toBe(Constants.idToken);
        msal._loginInProgress = false;
    });

    it('tests if loginRedirect fails with error if scopes is passed as an empty array', function () {
        var errDesc = '', token = '', err = '', tokenType = '';
        var callback = function (valErrDesc: string, valToken: string, valErr: string, valTokenType: string) {
            errDesc = valErrDesc;
            token = valToken;
            err = valErr;
            tokenType = valTokenType;
        };
        msal._tokenReceivedCallback = callback;
        msal.loginRedirect([]);
        expect(errDesc).toBe(ErrorDescription.inputScopesError);
        expect(err).toBe(ErrorCodes.inputScopesError);
        expect(token).toBe(null);
        expect(tokenType).toBe(Constants.idToken);
    });

    it('tests if loginRedirect fails with error if clientID is not passed as a single scope in the scopes array', function () {
        var errDesc = '', token = '', err = '', tokenType = '';
        var callback = function (valErrDesc: string, valToken: string, valErr: string, valTokenType: string) {
            errDesc = valErrDesc;
            token = valToken;
            err = valErr;
            tokenType = valTokenType;
        };
        msal._tokenReceivedCallback = callback;
        msal.loginRedirect([msal.clientId, '123']);
        expect(errDesc).toBe(ErrorDescription.inputScopesError);
        expect(err).toBe(ErrorCodes.inputScopesError);
        expect(token).toBe(null);
        expect(tokenType).toBe(Constants.idToken);
    });

    it('tests if openid and profile scopes are removed from the input array if explicitly passed to the filterScopes function', function () {
        var scopes = ['openid', 'profile'];
        scopes = msal.filterScopes(scopes);
        expect(scopes.length).toEqual(0);
    });

    it('tests if hint parameters get added when user object is passed to the function', function () {
        var user = {
            userIdentifier: '1234.5678',
            displayableId: 'some_id'
        };
        var urlNavigate = '';
        urlNavigate = msal.addHintParameters(urlNavigate, user);
        expect(urlNavigate).toContain("login_hint");
        expect(urlNavigate).toContain("login_req");
        expect(urlNavigate).toContain("domain_req");
        expect(urlNavigate).toContain("domain_hint");
    });

    it('tests urlContainsQueryStringParameter functionality', function () {
        var url1 = 'https://login.onmicrosoft.com?prompt=none&client_id=12345';
        expect(msal.urlContainsQueryStringParameter('prompt', url1)).toBe(true);
        expect(msal.urlContainsQueryStringParameter('client_id', url1)).toBe(true);
        expect(msal.urlContainsQueryStringParameter('login_hint', url1)).toBe(false);
    });

    it('clears cache before logout', function () {
        spyOn(msal, 'clearCache');
        spyOn(msal, 'promptUser');
        msal.logout();
        expect(msal.clearCache).toHaveBeenCalled();
        expect(msal.promptUser).toHaveBeenCalled();
    });

    it('checks if postLogoutRedirectUri is added to logout url if provided in the config ', function () {
        var _clearCache = msal.clearCache;
        msal.clearCache = function () {
            return;
        };
        msal._postLogoutredirectUri = 'https://contoso.com/logout';
        spyOn(msal, 'promptUser');
        msal.logout();
        expect(msal.promptUser).toHaveBeenCalledWith(msal.authority + '/oauth2/v2.0/logout?post_logout_redirect_uri=https%3A%2F%2Fcontoso.com%2Flogout');
        msal.clearCache = _clearCache;
    });

    it('checks if postLogoutRedirectUri is added to logout url if provided in the config as a function', function () {
        var _clearCache = msal.clearCache;
        msal.clearCache = function () {
            return;
        };
        msal._postLogoutredirectUri = () => 'https://contoso.com/logoutfn';
        spyOn(msal, 'promptUser');
        msal.logout();
        expect(msal.promptUser).toHaveBeenCalledWith(msal.authority + '/oauth2/v2.0/logout?post_logout_redirect_uri=https%3A%2F%2Fcontoso.com%2Flogoutfn');
        msal.clearCache = _clearCache;
    });

    it('is callback if has error or access_token or id_token', function () {
        expect(msal.isCallback('not a callback')).toBe(false);
        expect(msal.isCallback('#error_description=someting_wrong')).toBe(true);
        expect(msal.isCallback('#/error_description=someting_wrong')).toBe(true);
        expect(msal.isCallback('#access_token=token123')).toBe(true);
        expect(msal.isCallback('#id_token=idtoken234')).toBe(true);
    });

    it('gets request info from hash', function () {
        var requestInfo = msal.getRequestInfo('invalid');
        expect(requestInfo.valid).toBe(false);
        requestInfo = msal.getRequestInfo('#error_description=someting_wrong');
        expect(requestInfo.valid).toBe(true);
        expect(requestInfo.stateResponse).toBe('');

        requestInfo = msal.getRequestInfo('#error_description=someting_wrong&state=1232');
        expect(requestInfo.valid).toBe(true);
        expect(requestInfo.stateResponse).toBe('1232');
        expect(requestInfo.stateMatch).toBe(false);
    });

    it('test getUserState with a user passed state', function () {
        var result = msal.getUserState("123465464565|91111");
        expect(result).toEqual("91111");
    });

    it('test getUserState when there is no user state', function () {
        var result = msal.getUserState("123465464565");
        expect(result).toEqual("");
    });

    it('test getUserState when there is no state', function () {
        var result = msal.getUserState("");
        expect(result).toEqual("");
    });

    it('test if authenticateRequestParameter generates state correctly, if state is a number', function () {
        let authenticationRequestParameters: AuthenticationRequestParameters;
        let authority: Authority;
        authority = AuthorityFactory.CreateInstance("https://login.microsoftonline.com/common/", this.validateAuthority);
        authenticationRequestParameters = new AuthenticationRequestParameters(authority, "0813e1d1-ad72-46a9-8665-399bba48c201", ["user.read"], "id_token", "", "12345");
        var result;
        result = authenticationRequestParameters.createNavigationUrlString(["user.read"]);
        expect(decodeURIComponent(result[4])).toContain("12345");
    });

    it('test if authenticateRequestParameter generates state correctly, if state is a url', function () {
        let authenticationRequestParameters: AuthenticationRequestParameters;
        let authority: Authority;
        authority = AuthorityFactory.CreateInstance("https://login.microsoftonline.com/common/", this.validateAuthority);
        authenticationRequestParameters = new AuthenticationRequestParameters(authority, "0813e1d1-ad72-46a9-8665-399bba48c201", ["user.read"], "id_token", "", "https://docs.microsoft.com/en-us/azure/active-directory/develop/v2-oauth2-implicit-grant-flow?name=value&name2=value2");
        var result;
        result = authenticationRequestParameters.createNavigationUrlString(["user.read"]);
        expect(decodeURIComponent(result[4])).toContain("https://docs.microsoft.com/en-us/azure/active-directory/develop/v2-oauth2-implicit-grant-flow?name=value&name2=value2");
    });

    it('tests if you get the state back in tokenReceived callback, if state is a number', function () {
        spyOn(msal, 'getUserState').and.returnValue("1234");
        msal._loginInProgress = true;
<<<<<<< HEAD
        var errDesc = '', token = '', err = '', tokenType = '', state = '' ;
=======
        let errDesc = '', token = '', err = '', tokenType = '', state= '' ;
>>>>>>> 196e305f
        var callback = function (valErrDesc: string, valToken: string, valErr: string, valTokenType: string, valState: string) {
            errDesc = valErrDesc;
            token = valToken;
            err = valErr;
            tokenType = valTokenType;
            state = valState;
        };

        msal._tokenReceivedCallback = callback;
        msal.loginRedirect();
        expect(errDesc).toBe(ErrorDescription.loginProgressError);
        expect(err).toBe(ErrorCodes.loginProgressError);
        expect(token).toBe(null);
        expect(tokenType).toBe(Constants.idToken);
        expect(state).toBe('1234');
        msal._loginInProgress = false;
    });

    it('tests if you get the state back in tokenReceived callback, if state is a url', function () {
        spyOn(msal, 'getUserState').and.returnValue("https://docs.microsoft.com/en-us/azure/active-directory/develop/v2-oauth2-implicit-grant-flow?name=value&name2=value2");
        msal._loginInProgress = true;
<<<<<<< HEAD
        var errDesc = '', token = '', err = '', tokenType = '', state = '' ;
        var callback = function (valErrDesc: string, valToken: string, valErr: string, valTokenType: string, valState: string) {
=======
        let errDesc = '', token = '', err = '', tokenType = '', state= '' ;
        let callback = function (valErrDesc: string, valToken: string, valErr: string, valTokenType: string, valState: string) {
>>>>>>> 196e305f
            errDesc = valErrDesc;
            token = valToken;
            err = valErr;
            tokenType = valTokenType;
            state = valState;
        };

        msal._tokenReceivedCallback = callback;
        msal.loginRedirect();
        expect(errDesc).toBe(ErrorDescription.loginProgressError);
        expect(err).toBe(ErrorCodes.loginProgressError);
        expect(token).toBe(null);
        expect(tokenType).toBe(Constants.idToken);
        expect(state).toBe('https://docs.microsoft.com/en-us/azure/active-directory/develop/v2-oauth2-implicit-grant-flow?name=value&name2=value2');
        msal._loginInProgress = false;
    });

    it('tests that loginStartPage, nonce and state are saved in cookies if enableCookieStorage flag is enables through the msal optional params', function (done) {
        var msalInstance = msal;
        var mockIdToken = 'eyJhbGciOiJIUzI1NiIsInR5cCI6IkpXVCJ9.eyJhdWQiOiJjbGllbnRpZDEyMyIsIm5hbWUiOiJKb2huIERvZSIsInVwbiI6ImpvaG5AZW1haWwuY29tIiwibm9uY2UiOiIxMjM0In0.bpIBG3n1w7Cv3i_JHRGji6Zuc9F5H8jbDV5q3oj0gcw';

        /* msal = new UserAgentApplication("0813e1d1-ad72-46a9-8665-399bba48c201", null, function (errorDesc, token, error, tokenType) {
            expect(document.cookie).toBe('');
            expect(errorDesc).toBeUndefined();
            expect(error).toBeUndefined();
            expect(token).toBe(mockIdToken);
            expect(tokenType).toBe(Constants.idToken);
        }, { storeAuthStateInCookie: true }); */

        var config = Configuration.buildConfiguration({clientId: "0813e1d1-ad72-46a9-8665-399bba48c201"}, {storeAuthStateInCookie: true}, {}, {});
        msal = new UserAgentApplication(config, function (errorDesc, token, error, tokenType) {
            expect(document.cookie).toBe('');
            expect(errorDesc).toBeUndefined();
            expect(error).toBeUndefined();
            expect(token).toBe(mockIdToken);
            expect(tokenType).toBe(Constants.idToken);
        });


        msal.pCacheStorage = storageFake;
        var _promptUser = msal.promptUser;
        msal.promptUser = function () {
            expect(document.cookie).toContain(Constants.stateLogin);
            expect(document.cookie).toContain(Constants.nonceIdToken);
            expect(document.cookie).toContain(Constants.loginRequest);
<<<<<<< HEAD
            var urlHash = '#' + 'id_token=' + mockIdToken + '&state=' + storageFake.getItem(Constants.stateLogin) + '&nonce=' + storageFake.getItem(Constants.nonceIdToken);
=======
            let urlHash = '#' + 'id_token=' + mockIdToken + '&state=' + storageFake.getItem(Constants.stateLogin) + '&nonce=' + storageFake.getItem(Constants.nonceIdToken);
>>>>>>> 196e305f
            storageFake.setItem(Constants.urlHash, urlHash);
            storageFake.removeItem(Constants.stateLogin);
            storageFake.removeItem(Constants.nonceIdToken);
            storageFake.removeItem(Constants.loginRequest);
            msal.processCallBack(urlHash);
            msal = msalInstance;
            done();
        };
        msal.loginRedirect();
    });

    it('tests cacheLocation functionality sets to localStorage when passed as a parameter', function () {
        var msalInstance = msal;
        var mockIdToken = 'eyJhbGciOiJIUzI1NiIsInR5cCI6IkpXVCJ9.eyJhdWQiOiJjbGllbnRpZDEyMyIsIm5hbWUiOiJKb2huIERvZSIsInVwbiI6ImpvaG5AZW1haWwuY29tIiwibm9uY2UiOiIxMjM0In0.bpIBG3n1w7Cv3i_JHRGji6Zuc9F5H8jbDV5q3oj0gcw';

        var config = Configuration.buildConfiguration({clientId: "0813e1d1-ad72-46a9-8665-399bba48c201"}, {cacheLocation: 'localStorage'}, {}, {});
        msal = new UserAgentApplication(config, function (errorDesc, token, error, tokenType) {
            expect(document.cookie).toBe('');
            expect(errorDesc).toBeUndefined();
            expect(error).toBeUndefined();
            expect(token).toBe(mockIdToken);
            expect(tokenType).toBe(Constants.idToken);
        });


         /*
         msal = new UserAgentApplication("0813e1d1-ad72-46a9-8665-399bba48c201", null, function (errorDesc, token, error, tokenType) {
             expect(document.cookie).toBe('');
             expect(errorDesc).toBeUndefined();
             expect(error).toBeUndefined();
             expect(token).toBe(mockIdToken);
             expect(tokenType).toBe(Constants.idToken);
         }, { cacheLocation: 'localStorage' });
         */

         expect(msal.pCacheLocation).toBe('localStorage');
    });

    it('tests cacheLocation functionality defaults to sessionStorage', function () {
        var msalInstance = msal;
        var mockIdToken = 'eyJhbGciOiJIUzI1NiIsInR5cCI6IkpXVCJ9.eyJhdWQiOiJjbGllbnRpZDEyMyIsIm5hbWUiOiJKb2huIERvZSIsInVwbiI6ImpvaG5AZW1haWwuY29tIiwibm9uY2UiOiIxMjM0In0.bpIBG3n1w7Cv3i_JHRGji6Zuc9F5H8jbDV5q3oj0gcw';


        /*
        msal = new UserAgentApplication("0813e1d1-ad72-46a9-8665-399bba48c201", null, function (errorDesc, token, error, tokenType) {
             expect(document.cookie).toBe('');
             expect(errorDesc).toBeUndefined();
             expect(error).toBeUndefined();
             expect(token).toBe(mockIdToken);
             expect(tokenType).toBe(Constants.idToken);
         });
         */

        var config = Configuration.buildConfiguration({clientId: "0813e1d1-ad72-46a9-8665-399bba48c201"}, {}, {}, {});
        msal = new UserAgentApplication(config, function (errorDesc, token, error, tokenType) {
            expect(document.cookie).toBe('');
            expect(errorDesc).toBeUndefined();
            expect(error).toBeUndefined();
            expect(token).toBe(mockIdToken);
            expect(tokenType).toBe(Constants.idToken);
        });

         expect(msal.pCacheLocation).toBe('sessionStorage');
    });
    /**
    it('tests cacheLocation functionality malformed strings throw error', function () {
         var msalInstance = msal;
         var mockIdToken = 'eyJhbGciOiJIUzI1NiIsInR5cCI6IkpXVCJ9.eyJhdWQiOiJjbGllbnRpZDEyMyIsIm5hbWUiOiJKb2huIERvZSIsInVwbiI6ImpvaG5AZW1haWwuY29tIiwibm9uY2UiOiIxMjM0In0.bpIBG3n1w7Cv3i_JHRGji6Zuc9F5H8jbDV5q3oj0gcw';

         msal = new UserAgentApplication("0813e1d1-ad72-46a9-8665-399bba48c201", null, function (errorDesc, token, error, tokenType) {
             expect(document.cookie).toBe('');
             expect(errorDesc).toBe("Cache Location is not valid.");
             expect(token).toBe(mockIdToken);
             expect(tokenType).toBe(Constants.idToken);
         }, { cacheLocation: 'lclStrge' });
    });
    **/

});

describe('loginPopup functionality', function () {
    var loginPopupPromise: Promise<string>;
    var msal;
    beforeEach(function () {
        // msal = new UserAgentApplication("0813e1d1-ad72-46a9-8665-399bba48c201", null, function (errorDes, token, error) { });

        let config = Configuration.buildConfiguration({clientId: "0813e1d1-ad72-46a9-8665-399bba48c201"}, {}, {}, {});
        msal = new UserAgentApplication(config, function (errorDesc, token, error, tokenType) {return; });

        spyOn(msal, 'loginPopup').and.callThrough();
        loginPopupPromise = msal.loginPopup([msal.clientId]);
    });

    it('returns a promise', function () {
        expect(loginPopupPromise).toEqual(jasmine.any(Promise));
    });
});

describe('acquireTokenPopup functionality', function () {
    var acquireTokenPopupPromise: Promise<string>;
    var msal;
    beforeEach(function () {
        // msal = new UserAgentApplication("0813e1d1-ad72-46a9-8665-399bba48c201", null, function (errorDes, token, error) { });

        let  config = Configuration.buildConfiguration({clientId: "0813e1d1-ad72-46a9-8665-399bba48c201"}, {}, {}, {});
        msal = new UserAgentApplication(config, function (errorDesc, token, error, tokenType) {return; });

        spyOn(msal, 'acquireTokenPopup').and.callThrough();
        acquireTokenPopupPromise = msal.acquireTokenPopup([msal.clientId]);
        acquireTokenPopupPromise.then(function(accessToken) { return;
        }, function(error) { return;
        });
    });

    it('returns a promise', function () {
        expect(acquireTokenPopupPromise).toEqual(jasmine.any(Promise));
    });

});

describe('acquireTokenSilent functionality', function () {
    var acquireTokenSilentPromise: Promise<string>;
    var msal;
    beforeEach(function () {
        // msal = new UserAgentApplication("0813e1d1-ad72-46a9-8665-399bba48c201", null, function (errorDes, token, error) {});

        let  config = Configuration.buildConfiguration({clientId: "0813e1d1-ad72-46a9-8665-399bba48c201"}, {}, {}, {});
        msal = new UserAgentApplication(config, function (errorDesc, token, error, tokenType) {return; });

        spyOn(msal, 'acquireTokenSilent').and.callThrough();
        spyOn(msal, 'loadIframeTimeout').and.callThrough();
        acquireTokenSilentPromise = msal.acquireTokenSilent([msal.clientId]);
        acquireTokenSilentPromise.then(function(accessToken) {
        }, function(error) { return;
        });
    });


    it('returns a promise', function () {
        expect(acquireTokenSilentPromise).toEqual(jasmine.any(Promise));
    });

});

<|MERGE_RESOLUTION|>--- conflicted
+++ resolved
@@ -149,12 +149,8 @@
                 hash: '#hash',
                 href: 'href',
                 replace: function (val: any) {
-<<<<<<< HEAD
                     return;
                 }
-=======
-                return; }
->>>>>>> 196e305f
             },
             localStorage: {},
             sessionStorage: {},
@@ -172,15 +168,6 @@
         global.document = documentMock;
         global.Math = mathMock;
 
-<<<<<<< HEAD
-        msal = new UserAgentApplication("0813e1d1-ad72-46a9-8665-399bba48c201", null, function (errorDes, token, error) {
-            return;
-        });
-        msal._user = null;
-        msal._renewStates = [];
-        msal._activeRenewals = {};
-        msal._cacheStorage = storageFake;
-=======
         let config = Configuration.buildConfiguration({clientId: "0813e1d1-ad72-46a9-8665-399bba48c201" }, {}, {}, {});
         msal = new UserAgentApplication(config, function (errorDes, token, error) {});
         // msal = new UserAgentApplication("0813e1d1-ad72-46a9-8665-399bba48c201", null, function (errorDes, token, error) {});
@@ -188,7 +175,6 @@
         msal.renewStates = [];
         msal.activeRenewals = {};
         msal.pCacheStorage = storageFake;
->>>>>>> 196e305f
 
         jasmine.Ajax.install();
 
@@ -639,11 +625,7 @@
     it('tests if you get the state back in tokenReceived callback, if state is a number', function () {
         spyOn(msal, 'getUserState').and.returnValue("1234");
         msal._loginInProgress = true;
-<<<<<<< HEAD
-        var errDesc = '', token = '', err = '', tokenType = '', state = '' ;
-=======
         let errDesc = '', token = '', err = '', tokenType = '', state= '' ;
->>>>>>> 196e305f
         var callback = function (valErrDesc: string, valToken: string, valErr: string, valTokenType: string, valState: string) {
             errDesc = valErrDesc;
             token = valToken;
@@ -665,13 +647,8 @@
     it('tests if you get the state back in tokenReceived callback, if state is a url', function () {
         spyOn(msal, 'getUserState').and.returnValue("https://docs.microsoft.com/en-us/azure/active-directory/develop/v2-oauth2-implicit-grant-flow?name=value&name2=value2");
         msal._loginInProgress = true;
-<<<<<<< HEAD
-        var errDesc = '', token = '', err = '', tokenType = '', state = '' ;
-        var callback = function (valErrDesc: string, valToken: string, valErr: string, valTokenType: string, valState: string) {
-=======
         let errDesc = '', token = '', err = '', tokenType = '', state= '' ;
         let callback = function (valErrDesc: string, valToken: string, valErr: string, valTokenType: string, valState: string) {
->>>>>>> 196e305f
             errDesc = valErrDesc;
             token = valToken;
             err = valErr;
@@ -717,11 +694,7 @@
             expect(document.cookie).toContain(Constants.stateLogin);
             expect(document.cookie).toContain(Constants.nonceIdToken);
             expect(document.cookie).toContain(Constants.loginRequest);
-<<<<<<< HEAD
-            var urlHash = '#' + 'id_token=' + mockIdToken + '&state=' + storageFake.getItem(Constants.stateLogin) + '&nonce=' + storageFake.getItem(Constants.nonceIdToken);
-=======
             let urlHash = '#' + 'id_token=' + mockIdToken + '&state=' + storageFake.getItem(Constants.stateLogin) + '&nonce=' + storageFake.getItem(Constants.nonceIdToken);
->>>>>>> 196e305f
             storageFake.setItem(Constants.urlHash, urlHash);
             storageFake.removeItem(Constants.stateLogin);
             storageFake.removeItem(Constants.nonceIdToken);
